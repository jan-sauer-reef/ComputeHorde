INSTALLED_APPS = [
<<<<<<< HEAD
    "compute_horde.receipts",
    "compute_horde.validators",
]

COMPUTE_HORDE_VALIDATOR_MODEL = "test.Model"
COMPUTE_HORDE_VALIDATOR_KEY_FIELD = "key"
COMPUTE_HORDE_VALIDATOR_ACTIVE_FIELD = "active"
# COMPUTE_HORDE_VALIDATOR_DEBUG_FIELD - optional

BITTENSOR_NETUID = 49
=======
    "compute_horde.blockchain",
    "compute_horde.receipts",
]

>>>>>>> def24724
BITTENSOR_NETWORK = "local"<|MERGE_RESOLUTION|>--- conflicted
+++ resolved
@@ -1,5 +1,5 @@
 INSTALLED_APPS = [
-<<<<<<< HEAD
+    "compute_horde.blockchain",
     "compute_horde.receipts",
     "compute_horde.validators",
 ]
@@ -10,10 +10,4 @@
 # COMPUTE_HORDE_VALIDATOR_DEBUG_FIELD - optional
 
 BITTENSOR_NETUID = 49
-=======
-    "compute_horde.blockchain",
-    "compute_horde.receipts",
-]
-
->>>>>>> def24724
 BITTENSOR_NETWORK = "local"