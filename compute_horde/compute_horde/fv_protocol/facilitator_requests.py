import json
import typing
from typing import Annotated, Literal, TypeAlias

import pydantic
from compute_horde_core.executor_class import ExecutorClass
from compute_horde_core.output_upload import MultiUpload, OutputUpload
<<<<<<< HEAD
from compute_horde_core.signature import Signature, SignedFields
from compute_horde_core.streaming import StreamingDetails
=======
from compute_horde_core.signature import SignedFields, SignedRequest
>>>>>>> 2fbb246c
from compute_horde_core.volume import MultiVolume, Volume
from pydantic import BaseModel, JsonValue


class Error(BaseModel, extra="allow"):
    msg: str
    type: str
    help: str = ""


class Response(BaseModel, extra="forbid"):
    """Message sent from facilitator to validator in response to AuthenticationRequest & JobStatusUpdate"""

    status: Literal["error", "success"]
    errors: list[Error] = []


class V0JobCheated(SignedRequest, BaseModel, extra="forbid"):
    """Message sent from facilitator to report cheated job"""

    # this points to a `ValidatorConsumer.job_cheated` handler (fuck you django-channels!)
    type: Literal["job.cheated"] = "job.cheated"
    message_type: Literal["V0JobCheated"] = "V0JobCheated"

    job_uuid: str

    def get_signed_payload(self) -> JsonValue:
        return json.dumps({"job_uuid": self.job_uuid})


def to_json_array(data) -> list[JsonValue]:
    return typing.cast(list[JsonValue], [x.model_dump() for x in data])


class V2JobRequest(SignedRequest, BaseModel, extra="forbid"):
    """Message sent from facilitator to validator to request a job execution"""

    # this points to a `ValidatorConsumer.job_new` handler (fuck you django-channels!)
    type: Literal["job.new"] = "job.new"
    message_type: Literal["V2JobRequest"] = "V2JobRequest"

    uuid: str

    # !!! all fields below are included in the signed json payload
    executor_class: ExecutorClass
    docker_image: str
    args: list[str]
    env: dict[str, str]
    use_gpu: bool
    volume: Volume | None = None
    output_upload: OutputUpload | None = None
    artifacts_dir: str | None = None
    on_trusted_miner: bool = False
<<<<<<< HEAD
    streaming_details: StreamingDetails | None = None
=======
    download_time_limit: int
    execution_time_limit: int
    upload_time_limit: int
>>>>>>> 2fbb246c
    # !!! all fields above are included in the signed json payload

    def get_args(self):
        return self.args

    def get_signed_fields(self) -> SignedFields:
        volumes = (
            to_json_array(
                self.volume.volumes if isinstance(self.volume, MultiVolume) else [self.volume]
            )
            if self.volume
            else []
        )

        uploads = (
            to_json_array(
                self.output_upload.uploads
                if isinstance(self.output_upload, MultiUpload)
                # TODO: fix consolidate faci output_upload types
                else [self.output_upload]
            )
            if self.output_upload
            else []
        )

        signed_fields = SignedFields(
            executor_class=self.executor_class,
            docker_image=self.docker_image,
            args=self.args,
            env=self.env,
            use_gpu=self.use_gpu,
            artifacts_dir=self.artifacts_dir or "",
            on_trusted_miner=self.on_trusted_miner,
            volumes=volumes,
            uploads=uploads,
<<<<<<< HEAD
            streaming_details=self.streaming_details,
=======
            download_time_limit=self.download_time_limit,
            execution_time_limit=self.execution_time_limit,
            upload_time_limit=self.upload_time_limit,
>>>>>>> 2fbb246c
        )
        return signed_fields

    def get_signed_payload(self) -> JsonValue:
        return self.get_signed_fields().model_dump_json()  # type: ignore

    def json_for_signing(self) -> JsonValue:
        payload = self.model_dump(mode="json")
        del payload["type"]
        del payload["message_type"]
        del payload["signature"]
        return payload


OrganicJobRequest: TypeAlias = Annotated[
    V2JobRequest,
    pydantic.Field(discriminator="message_type"),
]<|MERGE_RESOLUTION|>--- conflicted
+++ resolved
@@ -5,12 +5,8 @@
 import pydantic
 from compute_horde_core.executor_class import ExecutorClass
 from compute_horde_core.output_upload import MultiUpload, OutputUpload
-<<<<<<< HEAD
-from compute_horde_core.signature import Signature, SignedFields
+from compute_horde_core.signature import SignedFields, SignedRequest
 from compute_horde_core.streaming import StreamingDetails
-=======
-from compute_horde_core.signature import SignedFields, SignedRequest
->>>>>>> 2fbb246c
 from compute_horde_core.volume import MultiVolume, Volume
 from pydantic import BaseModel, JsonValue
 
@@ -64,13 +60,10 @@
     output_upload: OutputUpload | None = None
     artifacts_dir: str | None = None
     on_trusted_miner: bool = False
-<<<<<<< HEAD
-    streaming_details: StreamingDetails | None = None
-=======
     download_time_limit: int
     execution_time_limit: int
     upload_time_limit: int
->>>>>>> 2fbb246c
+    streaming_details: StreamingDetails | None = None
     # !!! all fields above are included in the signed json payload
 
     def get_args(self):
@@ -106,13 +99,10 @@
             on_trusted_miner=self.on_trusted_miner,
             volumes=volumes,
             uploads=uploads,
-<<<<<<< HEAD
-            streaming_details=self.streaming_details,
-=======
             download_time_limit=self.download_time_limit,
             execution_time_limit=self.execution_time_limit,
             upload_time_limit=self.upload_time_limit,
->>>>>>> 2fbb246c
+            streaming_details=self.streaming_details,
         )
         return signed_fields
 
