--- conflicted
+++ resolved
@@ -63,13 +63,8 @@
     output_upload_type: OutputUploadType
     # TODO: the following are only valid for output_upload_type = zip_and_http_post, some polymorphism like with
     #  BaseRequest is required here
-<<<<<<< HEAD
-    post_url: str
-    post_form_fields: Mapping[str, str]  # TODO: make it optional
-=======
     url: str
     form_fields: Mapping[str, str] | None = Field(default=None)
->>>>>>> a93db56e
 
 
 class V0JobRequest(BaseValidatorRequest, JobMixin):
