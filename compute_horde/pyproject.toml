[project]
name = "compute-horde"
version = "0.0.18"
authors = [{name = "Backend Developers LTD"}]
license = {text = "MIT License"}
readme = "README.md"
requires-python = "==3.11.*"
dependencies = [
    "pydantic<3,>=2.3",
    "bittensor<9.0.0,>=8.3.1",
    "websockets<14.0,>=13.0",
    "more-itertools>=10.2.0",
    "phx-class-registry>=4.1.0",
    "requests>=2.32.2",
    "Django~=4.2.4",
    "cryptography>=42.0.8",
    "celery<6,>=5.3.0",
    "aiohttp>=3.10.10",
]

[build-system]
requires = ["pdm-backend==2.4.3"]
build-backend = "pdm.backend"

[tool.uv]
prerelease = "allow"

[tool.pdm]
distribution = true

[tool.pdm.build]
includes = ["compute_horde"]
excludes = ["compute_horde/settings.py"]

[dependency-groups]
format = ["ruff"]
lint = [
    "ruff",
    "codespell[toml]",
]
release = [
    "towncrier>=23.11.0,<24",
]
type_check = [
    "django-stubs[compatible-mypy]",
    "djangorestframework-stubs[compatible-mypy]>=3.15.1",
    "mypy",
    "types-freezegun",
    "types-python-dateutil",
    "types-requests",
]
test = [
    "pytest>=8.2.1",
    "pytest-asyncio>=0.24.0",
    "responses>=0.25.0",
    "freezegun>=1.5.1",
<<<<<<< HEAD
=======
    "faker>=33.1.0",
>>>>>>> c8199ff5
    "pytest-django>=4.9.0",
]

[tool.ruff]
line-length = 100

[tool.ruff.lint]
# TODO add D
select = ["E", "F", "I", "UP", "B"]
# TODO: remove E501 once docstrings are formatted
ignore = [
    "D100", "D105", "D107", "D200", "D202", "D203", "D205", "D212", "D400", "D401", "D415",
    "D101", "D102", "D103", "D104", # TODO remove once we have docstring for all public methods
    "E501", # TODO: remove E501 once docstrings are formatted
    "B027", "B904", "B905",
]

[tool.ruff.lint.per-file-ignores]
"__init__.py" = ["F401"]
"**/tests/**" = ["D", "F403", "F405", "B018"]

[tool.codespell]
skip = 'pdm.lock'
ignore-words-list = 'acount'

[tool.towncrier]
directory = "changelog.d"
filename = "CHANGELOG.md"
underlines = ["", "", ""]
start_string = "<!-- towncrier release notes start -->\n"
title_format = "## [{version}](https://github.com/backend-developers-ltd/ComputeHorde/releases/tag/library-v{version}) - {project_date}"
issue_format = "[#{issue}](https://github.com/backend-developers-ltd/ComputeHorde/issues/{issue})"

[[tool.towncrier.type]]
directory = "removed"
name = "Removed"
showcontent = true

[[tool.towncrier.type]]
directory = "changed"
name = "Changed"
showcontent = true

[[tool.towncrier.type]]
directory = "fixed"
name = "Fixed"
showcontent = true

[[tool.towncrier.type]]
directory = "deprecated"
name = "Deprecated"
showcontent = true

[[tool.towncrier.type]]
directory = "added"
name = "Added"
showcontent = true

[[tool.towncrier.type]]
directory = "doc"
name = "Doc"
showcontent = true

[[tool.towncrier.type]]
directory = "infrastructure"
name = "Infrastructure"
showcontent = true<|MERGE_RESOLUTION|>--- conflicted
+++ resolved
@@ -54,10 +54,7 @@
     "pytest-asyncio>=0.24.0",
     "responses>=0.25.0",
     "freezegun>=1.5.1",
-<<<<<<< HEAD
-=======
     "faker>=33.1.0",
->>>>>>> c8199ff5
     "pytest-django>=4.9.0",
 ]
 
