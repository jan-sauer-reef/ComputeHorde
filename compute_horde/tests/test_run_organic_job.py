--- conflicted
+++ resolved
@@ -58,13 +58,9 @@
         transport=mock_transport,
     )
     job_details = OrganicJobDetails(job_uuid=JOB_UUID, docker_image="mock")
-<<<<<<< HEAD
-    stdout, stderr = await run_organic_job(
+    stdout, stderr, artifacts = await run_organic_job(
         client, job_details, executor_ready_timeout=2, initial_response_timeout=2
     )
-=======
-    stdout, stderr, artifacts = await run_organic_job(client, job_details, wait_timeout=2)
->>>>>>> 59fbf34b
 
     assert stdout == "stdout"
     assert stderr == "stderr"
