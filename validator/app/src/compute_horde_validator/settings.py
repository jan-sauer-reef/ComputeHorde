"""
Django settings for compute_horde_validator project.
"""

import inspect
import logging
import pathlib
from datetime import timedelta
from functools import wraps

import bittensor
import environ
from celery.schedules import crontab
from compute_horde import base  # noqa

root = environ.Path(__file__) - 2

env = environ.Env(DEBUG=(bool, False))

# .env file contents are not passed to docker image during build stage;
# this results in errors if you require some env var to be set, as if in "env('MYVAR')" -
# obviously it's not set during build stage, but you don't care and want to ignore that.
# To mitigate this, we set ENV_FILL_MISSING_VALUES=1 during build phase, and it activates
# monkey-patching of "environ" module, so that all unset variables are set to None and
# the library is not complaining anymore
if env.bool("ENV_FILL_MISSING_VALUES", default=False):

    def patch(fn):
        @wraps(fn)
        def wrapped(*args, **kwargs):
            if kwargs.get("default") is env.NOTSET:
                kwargs["default"] = None
            return fn(*args, **kwargs)

        return wrapped

    for name, method in inspect.getmembers(env, predicate=inspect.ismethod):
        setattr(env, name, patch(method))

# read from the .env file if hasn't been sourced already
if env("ENV", default=None) is None:
    env.read_env(root("../../.env"))

ENV = env("ENV", default="prod")

PROMPT_GENERATION_MODEL = env("PROMPT_GENERATION_MODEL", default="phi3")

DEFAULT_ADMIN_PASSWORD = env("DEFAULT_ADMIN_PASSWORD", default=None)
DEFAULT_ADMIN_USERNAME = env("DEFAULT_ADMIN_USERNAME", default="admin")
DEFAULT_ADMIN_EMAIL = env("DEFAULT_ADMIN_EMAIL", default="admin@admin.com")

# SECURITY WARNING: keep the secret key used in production secret!
SECRET_KEY = env("SECRET_KEY")

# SECURITY WARNING: don't run with debug turned on in production!
DEBUG = env.bool("DEBUG", default=False)

ALLOWED_HOSTS = ["*"]

INSTALLED_APPS = [
    #  'django_prometheus',
    # 'django.contrib.admin',
    "django.contrib.auth",
    "django.contrib.contenttypes",
    "django.contrib.sessions",
    "django.contrib.messages",
    "django.contrib.staticfiles",
    "django_extensions",
    "django_probes",
    "constance",
    "compute_horde.receipts",
    "compute_horde_validator.validator",
    "compute_horde_validator.validator.admin_config.ValidatorAdminConfig",
    "rangefilter",
]
PROMETHEUS_EXPORT_MIGRATIONS = True
PROMETHEUS_LATENCY_BUCKETS = (
    0.008,
    0.016,
    0.032,
    0.062,
    0.125,
    0.25,
    0.5,
    1.0,
    2.0,
    4.0,
    8.0,
    16.0,
    32.0,
    64.0,
    float("inf"),
)


MIDDLEWARE = [
    #  'django_prometheus.middleware.PrometheusBeforeMiddleware',
    "django.middleware.security.SecurityMiddleware",
    "django.contrib.sessions.middleware.SessionMiddleware",
    "django.middleware.common.CommonMiddleware",
    "django.middleware.csrf.CsrfViewMiddleware",
    "django.contrib.auth.middleware.AuthenticationMiddleware",
    "django.contrib.messages.middleware.MessageMiddleware",
    "django.middleware.clickjacking.XFrameOptionsMiddleware",
    #  'django_prometheus.middleware.PrometheusAfterMiddleware',
]


if DEBUG_TOOLBAR := env.bool("DEBUG_TOOLBAR", default=False):
    INTERNAL_IPS = [
        "127.0.0.1",
    ]

    DEBUG_TOOLBAR_CONFIG = {"SHOW_TOOLBAR_CALLBACK": lambda _request: True}
    INSTALLED_APPS.append("debug_toolbar")
    MIDDLEWARE = ["debug_toolbar.middleware.DebugToolbarMiddleware"] + MIDDLEWARE

if CORS_ENABLED := env.bool("CORS_ENABLED", default=True):
    INSTALLED_APPS.append("corsheaders")
    MIDDLEWARE = ["corsheaders.middleware.CorsMiddleware"] + MIDDLEWARE
    CORS_ALLOWED_ORIGINS = env.list("CORS_ALLOWED_ORIGINS", default=[])
    CORS_ALLOWED_ORIGIN_REGEXES = env.list("CORS_ALLOWED_ORIGIN_REGEXES", default=[])
    CORS_ALLOW_ALL_ORIGINS = env.bool("CORS_ALLOW_ALL_ORIGINS", default=False)

SECURE_PROXY_SSL_HEADER = ("HTTP_X_FORWARDED_PROTO", "https")

BITTENSOR_APPROXIMATE_BLOCK_DURATION = timedelta(seconds=12)

CONSTANCE_BACKEND = "constance.backends.database.DatabaseBackend"
CONSTANCE_DATABASE_CACHE_BACKEND = "default"
CONSTANCE_CONFIG = {
    "SERVING": (
        not env.bool("MIGRATING", default=False),
        "Whether this validator is serving jobs and setting weights",
        bool,
    ),
    "DYNAMIC_MANIFEST_SCORE_MULTIPLIER": (
        1.05,
        "The bonus rate for miners changing their horde size",
        float,
    ),
    "DYNAMIC_MANIFEST_DANCE_RATIO_THRESHOLD": (
        1.4,
        "The ratio at which the horde size needs to be changed for receiving bonus",
        float,
    ),
    "DYNAMIC_WEIGHTS_VERSION": (1, "The weights version for synthetic jobs", int),
    "DYNAMIC_SYNTHETIC_JOBS_FLOW_VERSION": (
        1,
        "The synthetic jobs flow version",
        int,
    ),
    "DYNAMIC_SYNTHETIC_JOBS_PLANNER_WAIT_IN_ADVANCE_BLOCKS": (
        3,
        "How many blocks in advance to start waiting before synthetic jobs spawn",
        int,
    ),
    "DYNAMIC_SYNTHETIC_JOBS_PLANNER_POLL_INTERVAL": (
        (BITTENSOR_APPROXIMATE_BLOCK_DURATION / 3).total_seconds(),
        "How often (in seconds) to poll for block change",
        float,
    ),
    "DYNAMIC_BLOCK_FINALIZATION_NUMBER": (
        3,
        "After this many blocks pass, a block can be considered final",
        int,
    ),
    "DYNAMIC_COMMIT_REVEAL_WEIGHTS_ENABLED": (
        True,
        "This should be synced with the hyperparam",
        bool,
    ),
    "DYNAMIC_COMMIT_REVEAL_WEIGHTS_INTERVAL": (
        722,
        "In blocks. This should be synced with the hyperparam",
        int,
    ),
    "DYNAMIC_COMMIT_REVEAL_COMMIT_START_OFFSET": (
        361,
        "Do not commit weights for this many blocks from the start of the interval",
        int,
    ),
    "DYNAMIC_COMMIT_REVEAL_COMMIT_END_BUFFER": (
        15,
        "Do not commit weights if there are less than this many blocks left in the commit window",
        int,
    ),
    "DYNAMIC_COMMIT_REVEAL_REVEAL_END_BUFFER": (
        15,
        "Do not reveal weights if there are less than this many blocks left in the reveal window",
        int,
    ),
    "DYNAMIC_MAX_WEIGHT": (
        65535,
        "This should be synced with the hyperparam",
        int,
    ),
    "DYNAMIC_SYNTHETIC_JOBS_PLANNER_MAX_OVERSLEEP_BLOCKS": (
        3,
        "If the job running task wakes up late by this many blocks (or less), the jobs will still run",
        int,
    ),
    "DYNAMIC_WEIGHT_REVEALING_TTL": (
        120,
        "in seconds",
        int,
    ),
    "DYNAMIC_WEIGHT_REVEALING_HARD_TTL": (
        125,
        "in seconds",
        int,
    ),
    "DYNAMIC_WEIGHT_REVEALING_ATTEMPTS": (
        50,
        "the number of attempts",
        int,
    ),
    "DYNAMIC_WEIGHT_REVEALING_FAILURE_BACKOFF": (
        5,
        "in seconds",
        int,
    ),
    # llama params
    "DYNAMIC_MAX_PROMPT_SERIES": (
        3500,
        "Maximum number of prompt series upon which the prompt generator will not be triggered",
        int,
    ),
    "DYNAMIC_TARGET_NUMBER_OF_PROMPT_SAMPLES_READY": (
        1536,  # 256 * 2 * 3 - we allow 2 executors per miner and want queue for 3 synthetic job batches
        "how many prompt samples to generate (should be larger than how many prompts series we use per synthetic run)",
        int,
    ),
    "DYNAMIC_NUMBER_OF_PROMPTS_PER_WORKLOAD": (
        240,
        "how many prompts to answer in a single workload",
        int,
    ),
    # prompt generation params
    "DYNAMIC_PROMPTS_SERIES_IN_A_SINGLE_GENERATION": (
        25,
        "Number of batches that prompt generator will process in a single go",
        int,
    ),
    "DYNAMIC_NUMBER_OF_PROMPTS_IN_SERIES": (
        240,
        "Number of prompts to generate in a single series",
        int,
    ),
    # prompts answering params
    "DYNAMIC_NUMBER_OF_PROMPTS_TO_SAMPLE_FROM_SERIES": (
        1,
        "how many prompts to sample and answer from a series",
        int,
    ),
    "DYNAMIC_MINER_MAX_EXECUTORS_PER_CLASS": (
        "always_on.llm.a6000=2",
        (
            "The maximum number of executor for an executor class that miners are allowed to have. "
            "Executor classes not mentioned here have no limits. "
            "The format should be: 'key1=value1,key2=value2', "
            "where the keys are executor class enum values, and the values are integers. "
            "Setting 0 will disable an executor class."
        ),
        str,
    ),
    "DYNAMIC_EXECUTOR_CLASS_WEIGHTS": (
        "spin_up-4min.gpu-24gb=99,always_on.llm.a6000=1",
        (
            "Weights of executor classes that are used to normalize miners scores. "
            "Executor classes not mentioned here are not taken into account when scoring. "
            "The format should be: 'key1=value1,key2=value2', "
            "where the keys are executor class enum values, and the values are floats, "
            "but int values that sum up to 100 are encouraged"
        ),
        str,
    ),
<<<<<<< HEAD
    "DYNAMIC_ORGANIC_JOB_SCORE": (
        1.0,
        "Score of each successful organic job",
        float,
    ),
    "DYNAMIC_SCORE_ORGANIC_JOBS_LIMIT": (
        -1,
        "Maximum number of organic jobs each miner can get scores for. Negative value means unlimited.",
        int,
    ),
=======
    "DYNAMIC_EXCUSED_SYNTHETIC_JOB_SCORE": (
        1.0,
        "Score for each properly excused synthetic job",
        float,
    ),
>>>>>>> 940f0940
    "DYNAMIC_ORGANIC_JOB_TIMEOUT": (
        300,
        "Timeout for the run of an organic jobs in seconds",
        int,
    ),
    "DYNAMIC_ORGANIC_JOB_WAIT_TIMEOUT": (
        300,
        "Timeout for preparing an organic job in seconds",
        int,
    ),
    "DYNAMIC_ORGANIC_JOB_MAX_RETRIES": (
        3,
        "Maximum retries for organic jobs",
        int,
    ),
    "DYNAMIC_SYSTEM_EVENT_LIMITS": (
        "MINER_SYNTHETIC_JOB_FAILURE,LLM_PROMPT_ANSWERS_MISSING,10",
        "Limits of system events produced for each type-subtype pairs in a synthetic job run. Format: TYPE1,SUBTYPE1,100;TYPE2,SUBTYPE2,200",
        str,
    ),
    "DYNAMIC_LLM_ANSWER_S3_DOWNLOAD_TIMEOUT_SECONDS": (
        5.0,
        "Total timeout for downloading answer files from S3.",
        float,
    ),
    "DYNAMIC_RECEIPT_TRANSFER_ENABLED": (
        False,
        "Whether receipt transfer between miners and validators should be enabled",
        bool,
    ),
    "DYNAMIC_RECEIPT_TRANSFER_INTERVAL": (
        2,
        "Seconds between consecutive receipt polling",
        int,
    ),
    "DYNAMIC_SYNTHETIC_STREAMING_JOB_EXECUTOR_CLASSES": (
        "",
        "Comma separated list of classes to run streaming jobs on during synthetic jobs batch runs",
        str,
    ),
    "DYNAMIC_SYNTHETIC_STREAMING_JOB_READY_TIMEOUT": (
        300,
        "Timeout for waiting for a streaming job to be ready to accept connections from the user",
        int,
    ),
}

# Content Security Policy
if CSP_ENABLED := env.bool("CSP_ENABLED", default=False):
    MIDDLEWARE.append("csp.middleware.CSPMiddleware")

    CSP_REPORT_ONLY = env.bool("CSP_REPORT_ONLY", default=True)
    CSP_REPORT_URL = env("CSP_REPORT_URL", default=None) or None

    CSP_DEFAULT_SRC = env.tuple("CSP_DEFAULT_SRC", default=("'none'",))
    CSP_SCRIPT_SRC = env.tuple("CSP_SCRIPT_SRC", default=("'self'",))
    CSP_STYLE_SRC = env.tuple("CSP_STYLE_SRC", default=("'self'",))
    CSP_FONT_SRC = env.tuple("CSP_FONT_SRC", default=("'self'",))
    CSP_IMG_SRC = env.tuple("CSP_IMG_SRC", default=("'self'",))
    CSP_MEDIA_SRC = env.tuple("CSP_MEDIA_SRC", default=("'self'",))
    CSP_OBJECT_SRC = env.tuple("CSP_OBJECT_SRC", default=("'self'",))
    CSP_FRAME_SRC = env.tuple("CSP_FRAME_SRC", default=("'self'",))
    CSP_CONNECT_SRC = env.tuple("CSP_CONNECT_SRC", default=("'self'",))
    CSP_CHILD_SRC = env.tuple("CSP_CHILD_SRC", default=("'self'",))
    CSP_MANIFEST_SRC = env.tuple("CSP_MANIFEST_SRC", default=("'self'",))
    CSP_WORKER_SRC = env.tuple("CSP_WORKER_SRC", default=("'self'",))

    CSP_BLOCK_ALL_MIXED_CONTENT = env.bool("CSP_BLOCK_ALL_MIXED_CONTENT", default=False)
    CSP_EXCLUDE_URL_PREFIXES = env.tuple("CSP_EXCLUDE_URL_PREFIXES", default=tuple())


ROOT_URLCONF = "compute_horde_validator.urls"

TEMPLATES = [
    {
        "BACKEND": "django.template.backends.django.DjangoTemplates",
        "DIRS": [root("compute_horde_validator/templates")],
        "APP_DIRS": True,
        "OPTIONS": {
            "context_processors": [
                "django.template.context_processors.debug",
                "django.template.context_processors.request",
                "django.contrib.auth.context_processors.auth",
                "django.contrib.messages.context_processors.messages",
            ],
        },
    },
]

WSGI_APPLICATION = "compute_horde_validator.wsgi.application"

DATABASES = {}
default_db = f'postgres://postgres:{env("POSTGRES_PASSWORD")}@db:5432/postgres'
if env(
    "DATABASE_POOL_URL", default=""
):  # DB transaction-based connection pool, such as one provided PgBouncer
    DATABASES["default"] = {
        **env.db_url("DATABASE_POOL_URL"),
        "DISABLE_SERVER_SIDE_CURSORS": True,  # prevents random cursor errors with transaction-based connection pool
    }
elif env("DATABASE_URL", default=default_db):
    DATABASES["default"] = env.db_url("DATABASE_URL", default=default_db)

if "default" in DATABASES:
    DATABASES["default"]["NAME"] += env.str("DATABASE_SUFFIX", default="")

DEFAULT_AUTO_FIELD = "django.db.models.BigAutoField"

DEFAULT_DB_ALIAS = (
    "default_alias"  # useful for bypassing transaction while connecting to the same db
)
DATABASES[DEFAULT_DB_ALIAS] = DATABASES["default"]


if new_name := env.str("DEBUG_OVERRIDE_DATABASE_NAME", default=None):
    DATABASES["default"]["NAME"] = new_name
    DATABASES[DEFAULT_DB_ALIAS]["NAME"] = new_name


AUTH_PASSWORD_VALIDATORS = [
    {
        "NAME": "django.contrib.auth.password_validation.UserAttributeSimilarityValidator",
    },
    {
        "NAME": "django.contrib.auth.password_validation.MinimumLengthValidator",
    },
    {
        "NAME": "django.contrib.auth.password_validation.CommonPasswordValidator",
    },
    {
        "NAME": "django.contrib.auth.password_validation.NumericPasswordValidator",
    },
]

# Internationalization
LANGUAGE_CODE = "en-us"
TIME_ZONE = "UTC"
USE_I18N = True
USE_L10N = True
USE_TZ = True

# Static files (CSS, JavaScript, Images)
STATIC_URL = env("STATIC_URL", default="/static/")
STATIC_ROOT = env("STATIC_ROOT", default=root("static"))
MEDIA_URL = env("MEDIA_URL", default="/media/")
MEDIA_ROOT = env("MEDIA_ROOT", default=root("media"))

# Security
# redirect HTTP to HTTPS
if env.bool("HTTPS_REDIRECT", default=False) and not DEBUG:
    SECURE_SSL_REDIRECT = True
    SECURE_REDIRECT_EXEMPT = []  # type: ignore
    SESSION_COOKIE_SECURE = True
    CSRF_COOKIE_SECURE = True
else:
    SECURE_SSL_REDIRECT = False

REDIS_HOST = env.str("REDIS_HOST", default="redis")
REDIS_PORT = env.int("REDIS_PORT", default=6379)

CACHES = {
    "default": {
        "BACKEND": "django.core.cache.backends.redis.RedisCache",
        "LOCATION": f"redis://{REDIS_HOST}:{REDIS_PORT}/1",
    },
    "receipts_checkpoints": {
        "BACKEND": "django.core.cache.backends.redis.RedisCache",
        "LOCATION": f"redis://{REDIS_HOST}:{REDIS_PORT}/2",
        "TIMEOUT": 60 * 60 * 24 * 2,  # Remember the checkpoints for 2 days
    },
}

RECEIPT_TRANSFER_CHECKPOINT_CACHE = "receipts_checkpoints"

CELERY_BROKER_URL = env("CELERY_BROKER_URL", default=f"redis://{REDIS_HOST}:{REDIS_PORT}/0")
CELERY_RESULT_BACKEND = env(
    "CELERY_BROKER_URL", default=f"redis://{REDIS_HOST}:{REDIS_PORT}/0"
)  # store results in Redis
CELERY_RESULT_EXPIRES = int(timedelta(days=1).total_seconds())  # time until task result deletion
CELERY_COMPRESSION = "gzip"  # task compression
CELERY_MESSAGE_COMPRESSION = "gzip"  # result compression
CELERY_SEND_EVENTS = True  # needed for worker monitoring
CELERY_BEAT_SCHEDULE = {
    "schedule_synthetic_jobs": {
        "task": "compute_horde_validator.validator.tasks.schedule_synthetic_jobs",
        "schedule": timedelta(minutes=1),
        "options": {
            "expires": timedelta(minutes=1).total_seconds(),
        },
    },
    "run_synthetic_jobs": {
        "task": "compute_horde_validator.validator.tasks.run_synthetic_jobs",
        "schedule": timedelta(seconds=env.int("DEBUG_RUN_SYNTHETIC_JOBS_SECONDS", default=30)),
        "options": {
            "expires": timedelta(
                seconds=env.int("DEBUG_RUN_SYNTHETIC_JOBS_SECONDS", default=30)
            ).total_seconds(),
        },
    },
    "check_missed_synthetic_jobs": {
        "task": "compute_horde_validator.validator.tasks.check_missed_synthetic_jobs",
        "schedule": timedelta(minutes=10),
        "options": {
            "expires": timedelta(minutes=10).total_seconds(),
        },
    },
    "set_scores": {
        "task": "compute_horde_validator.validator.tasks.set_scores",
        "schedule": crontab(
            minute=env("DEBUG_SET_SCORES_MINUTE", default="*/1"),
            hour=env("DEBUG_SET_SCORES_HOUR", default="*"),
        ),
        "options": {
            "expires": timedelta(minutes=1).total_seconds(),
        },
    },
    "reveal_scores": {
        "task": "compute_horde_validator.validator.tasks.reveal_scores",
        "schedule": timedelta(minutes=1),
        "options": {
            "expires": timedelta(minutes=1).total_seconds(),
        },
    },
    "send_events_to_facilitator": {
        "task": "compute_horde_validator.validator.tasks.send_events_to_facilitator",
        "schedule": timedelta(minutes=5),
        "options": {
            "expires": timedelta(minutes=5).total_seconds(),
        },
    },
    "fetch_dynamic_config": {
        "task": "compute_horde_validator.validator.tasks.fetch_dynamic_config",
        "schedule": timedelta(minutes=5),
        "options": {
            "expires": timedelta(minutes=5).total_seconds(),
        },
    },
    "llm_prompt_generation": {
        "task": "compute_horde_validator.validator.tasks.llm_prompt_generation",
        "schedule": timedelta(minutes=5),
        "options": {
            "expires": timedelta(minutes=5).total_seconds(),
        },
    },
    "llm_prompt_sampling": {
        "task": "compute_horde_validator.validator.tasks.llm_prompt_sampling",
        "schedule": timedelta(minutes=30),
        "options": {
            "expires": timedelta(minutes=30).total_seconds(),
        },
    },
    "llm_prompt_answering": {
        "task": "compute_horde_validator.validator.tasks.llm_prompt_answering",
        "schedule": timedelta(minutes=5),
        "options": {
            "expires": timedelta(minutes=5).total_seconds(),
        },
    },
    "evict_old_data": {
        "task": "compute_horde_validator.validator.tasks.evict_old_data",
        "schedule": timedelta(days=1),
        "options": {
            "expires": timedelta(days=1).total_seconds(),
        },
    },
}
if env.bool("DEBUG_RUN_BEAT_VERY_OFTEN", default=False):
    CELERY_BEAT_SCHEDULE["run_synthetic_jobs"]["schedule"] = crontab(minute="*")
    CELERY_BEAT_SCHEDULE["set_scores"]["schedule"] = crontab(minute="*/3")

CELERY_TASK_ROUTES = ["compute_horde_validator.celery.route_task"]
CELERY_TASK_TIME_LIMIT = int(timedelta(hours=2, minutes=5).total_seconds())
CELERY_TASK_ALWAYS_EAGER = env.bool("CELERY_TASK_ALWAYS_EAGER", default=False)
CELERY_WORKER_SEND_TASK_EVENTS = True
CELERY_TASK_SEND_SENT_EVENT = True
CELERY_ACCEPT_CONTENT = ["json"]
CELERY_TASK_SERIALIZER = "json"
CELERY_RESULT_SERIALIZER = "json"
CELERY_WORKER_PREFETCH_MULTIPLIER = env.int("CELERY_WORKER_PREFETCH_MULTIPLIER", default=10)
CELERY_BROKER_POOL_LIMIT = env.int("CELERY_BROKER_POOL_LIMIT", default=50)

WORKER_HEALTHCHECK_FILE_PATH = env(
    "WORKER_HEALTHCHECK_FILE_PATH", default="/tmp/worker-healthcheck"
)

EMAIL_BACKEND = env("EMAIL_BACKEND", default="django.core.mail.backends.filebased.EmailBackend")
EMAIL_FILE_PATH = env("EMAIL_FILE_PATH", default="/tmp/email")
EMAIL_HOST = env("EMAIL_HOST", default="smtp.sendgrid.net")
EMAIL_PORT = env.int("EMAIL_PORT", default=587)
EMAIL_HOST_USER = env("EMAIL_HOST_USER", default="apikey")
EMAIL_HOST_PASSWORD = env("EMAIL_HOST_PASSWORD", default="")
EMAIL_USE_TLS = env.bool("EMAIL_USE_TLS", default=True)
DEFAULT_FROM_EMAIL = env("DEFAULT_FROM_EMAIL", default="mail@localhost")

LOGGING = {
    "version": 1,
    "disable_existing_loggers": False,
    "formatters": {
        "main": {
            "format": "{levelname} {asctime} {name} {message}",
            "style": "{",
        },
    },
    "handlers": {
        "console": {
            "class": "logging.StreamHandler",
            "formatter": "main",
        },
    },
    "root": {
        "handlers": ["console"],
        "level": "DEBUG",
    },
    "loggers": {
        "django": {
            "handlers": ["console"],
            "level": "INFO",
            "propagate": True,
        },
        "websockets": {
            "handlers": ["console"],
            "level": "INFO",
            "propagate": True,
        },
        "compute_horde.receipts.transfer": {
            "handlers": ["console"],
            "level": "WARNING",
            "propagate": True,
        },
    },
}

BITTENSOR_NETUID = env.int("BITTENSOR_NETUID")
BITTENSOR_NETWORK = env.str("BITTENSOR_NETWORK")

BITTENSOR_WALLET_DIRECTORY = env.path(
    "BITTENSOR_WALLET_DIRECTORY",
    default=pathlib.Path("~").expanduser() / ".bittensor" / "wallets",
)
BITTENSOR_WALLET_NAME = env.str("BITTENSOR_WALLET_NAME")
BITTENSOR_WALLET_HOTKEY_NAME = env.str("BITTENSOR_WALLET_HOTKEY_NAME")
SYNTHETIC_JOB_GENERATOR_FACTORY = env.str(
    "SYNTHETIC_JOB_GENERATOR_FACTORY",
    default="compute_horde_validator.validator.synthetic_jobs.generator.factory:DefaultSyntheticJobGeneratorFactory",
)
FACILITATOR_URI = env.str("FACILITATOR_URI", default="wss://facilitator.computehorde.io/ws/v0/")
STATS_COLLECTOR_URL = env.str(
    "STATS_COLLECTOR_URL", default="https://facilitator.computehorde.io/stats_collector/v0/"
)
# if you need to hit a particular miner, without fetching their key, address or port from the blockchain
DEBUG_MINER_KEY = env.str("DEBUG_MINER_KEY", default="")
DEBUG_MINER_ADDRESS = env.str("DEBUG_MINER_ADDRESS", default="")
DEBUG_MINER_PORT = env.int("DEBUG_MINER_PORT", default=0)
# how many distinct miners exists on ports starting at DEBUG_MINER_PORT
DEBUG_MINER_COUNT = env.int("DEBUG_MINER_COUNT", default=1)
# if you don't want to wait for your celery beat job to sleep on staging:
DEBUG_DONT_STAGGER_VALIDATORS = env.bool("DEBUG_DONT_STAGGER_VALIDATORS", default=False)

HORDE_SCORE_AVG_PARAM = 0
HORDE_SCORE_SIZE_PARAM = 0
# horde size for 0.5 value of sigmoid - sigmoid is evaluated for `-(1 / horde_size)`
# so setting this value to 4 would cause sigmoid for horde size of 4 return 0.5
# depending on a sigmoid steepnes it defines how important it is to having larger horde or how
# much penalized it is having smaller hordes; in extreme example step can be discrete and
# having smaller horde will result with 0 weights, having larger will not matter, and having the same value
# as this param would result in half weights; one may setup fully discrete step by setting
# non integer number - like 4.5 (all hordes smaller than 5 will get 0 weights)
HORDE_SCORE_CENTRAL_SIZE_PARAM = 1

DEBUG_OVERRIDE_WEIGHTS_VERSION = env.int("DEBUG_OVERRIDE_WEIGHTS_VERSION", default=None)
DEBUG_OVERRIDE_SYNTHETIC_JOBS_FLOW_VERSION = env.int(
    "DEBUG_OVERRIDE_SYNTHETIC_JOBS_FLOW_VERSION", default=None
)

DYNAMIC_CONFIG_ENV = env.str("DYNAMIC_CONFIG_ENV", default="prod")

# synthetic jobs are evenly distributed through the cycle, however
# we start them from some offset because scheduling takes some time
SYNTHETIC_JOBS_RUN_OFFSET = env.int("SYNTHETIC_JOBS_RUN_OFFSET", default=24)

PROMPT_JOB_GENERATOR = env.str(
    "PROMPT_JOB_GENERATOR",
    default="compute_horde_validator.validator.cross_validation.generator.v0:PromptJobGenerator",
)


def BITTENSOR_WALLET() -> bittensor.wallet:
    if not BITTENSOR_WALLET_NAME or not BITTENSOR_WALLET_HOTKEY_NAME:
        raise RuntimeError("Wallet not configured")
    wallet = bittensor.wallet(
        name=BITTENSOR_WALLET_NAME,
        hotkey=BITTENSOR_WALLET_HOTKEY_NAME,
        path=str(BITTENSOR_WALLET_DIRECTORY),
    )
    wallet.hotkey_file.get_keypair()  # this raises errors if the keys are inaccessible
    return wallet


# Local miner generating prompts
TRUSTED_MINER_ADDRESS = env.str("TRUSTED_MINER_ADDRESS", default="")
TRUSTED_MINER_PORT = env.int("TRUSTED_MINER_PORT", default=0)

# This env var is expected to be a list of hotkey:ip:port
DEBUG_FETCH_RECEIPTS_FROM_MINERS: list[tuple[str, str, int]] = []
for miner in env.list("DEBUG_FETCH_RECEIPTS_FROM_MINERS", default=[]):
    hotkey, ip, port = miner.split(":")
    DEBUG_FETCH_RECEIPTS_FROM_MINERS.append((hotkey, ip, port))

CHANNEL_LAYERS = {
    "default": {
        # Apparently pubsub backend is in "beta" state, yet seems more stable than the older redis backend.
        "BACKEND": env.str("CHANNELS_BACKEND", "channels_redis.pubsub.RedisPubSubChannelLayer"),
        "CONFIG": {
            "hosts": [
                (REDIS_HOST, REDIS_PORT),
            ],
            # we need some buffer here to handle synthetic job batch messages
            "capacity": 50_000,
            # machine spec messages can take time to process and pile up, so we need a
            # larger expiration time. One hour should be plenty.
            "expiry": 3600,
        },
    },
}

AWS_ACCESS_KEY_ID = env("AWS_ACCESS_KEY_ID", default=None)
AWS_SECRET_ACCESS_KEY = env("AWS_SECRET_ACCESS_KEY", default=None)
AWS_ENDPOINT_URL = env("AWS_ENDPOINT_URL", default=None)
AWS_SIGNATURE_VERSION = env("AWS_SIGNATURE_VERSION", default=None)

S3_BUCKET_NAME_PROMPTS = env("S3_BUCKET_NAME_PROMPTS", default=None)
S3_BUCKET_NAME_ANSWERS = env("S3_BUCKET_NAME_ANSWERS", default=None)

# Sentry
if SENTRY_DSN := env("SENTRY_DSN", default=""):
    import sentry_sdk
    from sentry_sdk.integrations.celery import CeleryIntegration
    from sentry_sdk.integrations.django import DjangoIntegration
    from sentry_sdk.integrations.logging import LoggingIntegration
    from sentry_sdk.integrations.redis import RedisIntegration

    sentry_sdk.init(
        dsn=SENTRY_DSN,
        environment=ENV,
        integrations=[
            DjangoIntegration(),
            CeleryIntegration(),
            RedisIntegration(),
            LoggingIntegration(
                level=logging.INFO,  # Capture info and above as breadcrumbs
                event_level=logging.ERROR,  # Send error events from log messages
            ),
        ],
    )<|MERGE_RESOLUTION|>--- conflicted
+++ resolved
@@ -275,7 +275,11 @@
         ),
         str,
     ),
-<<<<<<< HEAD
+    "DYNAMIC_EXCUSED_SYNTHETIC_JOB_SCORE": (
+        1.0,
+        "Score for each properly excused synthetic job",
+        float,
+    ),
     "DYNAMIC_ORGANIC_JOB_SCORE": (
         1.0,
         "Score of each successful organic job",
@@ -286,13 +290,6 @@
         "Maximum number of organic jobs each miner can get scores for. Negative value means unlimited.",
         int,
     ),
-=======
-    "DYNAMIC_EXCUSED_SYNTHETIC_JOB_SCORE": (
-        1.0,
-        "Score for each properly excused synthetic job",
-        float,
-    ),
->>>>>>> 940f0940
     "DYNAMIC_ORGANIC_JOB_TIMEOUT": (
         300,
         "Timeout for the run of an organic jobs in seconds",
