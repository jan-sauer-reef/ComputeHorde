--- conflicted
+++ resolved
@@ -6,11 +6,7 @@
 
 from compute_horde_validator.validator.models import SyntheticJobBatch
 from compute_horde_validator.validator.synthetic_jobs.utils import (
-<<<<<<< HEAD
-    run_synthethic_job_batch,
-=======
     create_and_run_synthetic_job_batch,
->>>>>>> 31621997
 )
 
 logger = logging.getLogger(__name__)
@@ -22,17 +18,9 @@
     """
 
     def handle(self, *args, **options):
-        batch = SyntheticJobBatch.objects.create()
         try:
-<<<<<<< HEAD
-            run_synthethic_job_batch(
-                batch=batch,
-                netuid=settings.BITTENSOR_NETUID,
-                network=settings.BITTENSOR_NETWORK,
-=======
             create_and_run_synthetic_job_batch(
                 settings.BITTENSOR_NETUID, settings.BITTENSOR_NETWORK
->>>>>>> 31621997
             )
         except KeyboardInterrupt:
             print("Interrupted by user")
