--- conflicted
+++ resolved
@@ -224,13 +224,8 @@
         else None,
     )
 
-<<<<<<< HEAD
     miner_client = MinerClient(
-        miner_hotkey=miner.hotkey,
-=======
-    miner_client = MINER_CLIENT_CLASS(
         miner_hotkey=job_route.miner.hotkey_ss58,
->>>>>>> a0da7d0e
         miner_address=job.miner_address,
         miner_port=job.miner_port,
         job_uuid=str(job.job_uuid),
@@ -407,7 +402,6 @@
                 status = OrganicJob.Status.FAILED
                 system_event_subtype = SystemEvent.EventSubType.JOB_REJECTED
 
-<<<<<<< HEAD
         logger.info(comment)
         job.comment = comment
         job.status = status
@@ -464,77 +458,6 @@
         await save_event(subtype=SystemEvent.EventSubType.GENERIC_ERROR, long_description=comment)
         status_update = status_update_from_generic_exception(job, exc)
         await notify_callback(status_update)
-=======
-        elif exc.reason == FailureReason.EXECUTOR_FAILED:
-            comment = (
-                f"Miner {miner_client.miner_name} failed to start executor: {exc.received_str()}"
-            )
-            job.status = OrganicJob.Status.FAILED
-            job.comment = comment
-            await job.asave()
-            logger.info(comment)
-            await save_event(
-                subtype=SystemEvent.EventSubType.JOB_REJECTED,
-                long_description=comment,
-            )
-            await notify_callback(status_update_from_job(job, JobStatusUpdate.Status.FAILED))
-
-        elif (
-            exc.reason == FailureReason.VOLUMES_TIMED_OUT
-            or exc.reason == FailureReason.EXECUTION_TIMED_OUT
-            or exc.reason == FailureReason.FINAL_RESPONSE_TIMED_OUT
-            # mypy doesn't understand `elif exc.reason in { ... }`
-        ):
-            comment = f"Miner {miner_client.miner_name} timed out: {exc.reason}"
-            job.status = OrganicJob.Status.FAILED
-            job.comment = comment
-            await job.asave()
-            logger.warning(comment)
-            await save_event(
-                subtype=SystemEvent.EventSubType.ERROR_VALIDATOR_REPORTED_TIMEOUT,
-                long_description=comment,
-            )
-            await notify_callback(status_update_from_job(job, JobStatusUpdate.Status.FAILED))
-
-        elif (
-            exc.reason == FailureReason.JOB_FAILED
-            or exc.reason == FailureReason.VOLUMES_FAILED
-            or exc.reason == FailureReason.EXECUTION_FAILED
-            or exc.reason == FailureReason.STREAMING_FAILED
-        ):
-            comment = (
-                f"Miner {miner_client.miner_name} failed with {exc.reason}: {exc.received_str()}"
-            )
-            subtype = SystemEvent.EventSubType.FAILURE
-            if isinstance(exc.received, V0JobFailedRequest):
-                job.stdout = exc.received.docker_process_stdout
-                job.stderr = exc.received.docker_process_stderr
-                job.error_type = exc.received.error_type
-                job.error_detail = exc.received.error_detail
-                match exc.received.error_type:
-                    case None:
-                        pass
-                    case V0JobFailedRequest.ErrorType.HUGGINGFACE_DOWNLOAD:
-                        subtype = SystemEvent.EventSubType.ERROR_DOWNLOADING_FROM_HUGGINGFACE
-                    case V0JobFailedRequest.ErrorType.SECURITY_CHECK:
-                        subtype = SystemEvent.EventSubType.ERROR_FAILED_SECURITY_CHECK
-                    case V0JobFailedRequest.ErrorType.TIMEOUT:
-                        subtype = SystemEvent.EventSubType.ERROR_EXECUTOR_REPORTED_TIMEOUT
-                    case V0JobFailedRequest.ErrorType.NONZERO_EXIT_CODE:
-                        subtype = SystemEvent.EventSubType.JOB_PROCESS_NONZERO_EXIT_CODE
-                    case V0JobFailedRequest.ErrorType.EXECUTOR_DISCONNECTED:
-                        subtype = SystemEvent.EventSubType.FAILURE
-                    case _:
-                        assert_never(exc.received.error_type)
-            job.status = OrganicJob.Status.FAILED
-            job.comment = comment
-            await job.asave()
-            logger.info(comment)
-            await save_event(subtype=subtype, long_description=comment)
-            await notify_callback(
-                status_update_from_job(job, JobStatusUpdate.Status.FAILED, "V0JobFailedRequest")
-            )
->>>>>>> a0da7d0e
 
     return False
 
