--- conflicted
+++ resolved
@@ -279,48 +279,11 @@
         def wallet(self):
             return get_test_validator_wallet()
 
-<<<<<<< HEAD
+        def oldest_reachable_block(self) -> float | int:
+            return oldest_reachable_block
+
     with patch.object(supertensor, "_supertensor_instance", MockSuperTensor()):
         yield
-=======
-        def oldest_reachable_block(self) -> float | int:
-            return oldest_reachable_block
-
-    # Create transport map from manifest responses
-    def create_transport_map():
-        transport_map = {}
-        responses = manifest_responses(block_number_)
-
-        for hotkey, manifest_request, delay in responses:
-            if isinstance(manifest_request, V0ExecutorManifestRequest):
-                transport = SimulationTransport(f"sim_{hotkey}")
-                transport.add_message_sync(manifest_request, send_before=1, sleep_before=delay)
-                transport_map[hotkey] = transport
-
-        return transport_map
-
-    # Create mock init function for OrganicMinerClient
-    def create_mock_init_function(transport_map):
-        original_init = OrganicMinerClient.__init__
-
-        def mock_init(
-            self, miner_hotkey, miner_address, miner_port, job_uuid, my_keypair, transport=None
-        ):
-            # if a transport is explicitly provided (e.g. by tests that need
-            # to control miner messaging), respect it and pass it through unchanged.
-            simulation_transport = (
-                transport if transport is not None else transport_map.get(miner_hotkey)
-            )
-            original_init(
-                self,
-                miner_hotkey,
-                miner_address,
-                miner_port,
-                job_uuid,
-                my_keypair,
-                transport=simulation_transport,
-            )
->>>>>>> 2a727a61
 
 
 @contextmanager
