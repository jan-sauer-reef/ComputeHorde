import asyncio

# from enum import pickle_by_enum_name
import uuid
from contextlib import asynccontextmanager
from datetime import timedelta
from unittest.mock import AsyncMock, patch

import pytest
import websockets
from channels.layers import get_channel_layer
from compute_horde.executor_class import DEFAULT_EXECUTOR_CLASS
from compute_horde.fv_protocol.facilitator_requests import (
    OrganicJobRequest,
    Response,
)
from compute_horde.fv_protocol.validator_requests import (
    V0AuthenticationRequest,
    V0MachineSpecsUpdate,
)
from django.utils import timezone

from compute_horde_validator.validator.models import (
    Cycle,
    Miner,
    MinerManifest,
    OrganicJob,
    SyntheticJobBatch,
)
from compute_horde_validator.validator.organic_jobs.facilitator_client import (
    FacilitatorClient,
)
from compute_horde_validator.validator.organic_jobs.miner_driver import JobStatusUpdate
from compute_horde_validator.validator.utils import MACHINE_SPEC_CHANNEL, TRUSTED_MINER_FAKE_KEY

from .helpers import (
    MockFaillingMinerClient,
    MockMetagraph,
    MockSubtensor,
    MockSuccessfulMinerClient,
    get_dummy_job_request_v0,
    get_dummy_job_request_v1,
    get_dummy_job_request_v2,
    get_keypair,
)

DYNAMIC_ORGANIC_JOB_MAX_RETRIES_OVERRIDE = 3


@asynccontextmanager
async def async_patch_all():
    with (
        patch(
            "compute_horde_validator.validator.organic_jobs.facilitator_client.verify_job_request",
            return_value=True,
        ),
<<<<<<< HEAD
        patch.object(
            FacilitatorClient, "get_miner_axon_info", AsyncMock(return_value=("0.0.0.0", 8000, 4))
        ),
=======
>>>>>>> 6fcb20a0
        patch("bittensor.subtensor", lambda *args, **kwargs: MockSubtensor()),
        patch("bittensor.metagraph", lambda *args, **kwargs: MockMetagraph()),
    ):
        yield


async def setup_db(n: int = 1):
    now = timezone.now()
    batch = await SyntheticJobBatch.objects.acreate(
        block=1,
        cycle=await Cycle.objects.acreate(start=-14, stop=708),
        created_at=now,
    )
    miners = [await Miner.objects.acreate(hotkey=f"miner_{i}") for i in range(0, n)]
    for i, miner in enumerate(miners):
        await MinerManifest.objects.acreate(
            miner=miner,
            batch=batch,
            created_at=now - timedelta(minutes=i * 2),
            executor_class=DEFAULT_EXECUTOR_CLASS,
            online_executor_count=5,
        )


<<<<<<< HEAD
async def cancel_facilitator_tasks(
    facilitator_client, run_forever_task: asyncio.Task | None = None
):
    tasks = [
        facilitator_client.miner_driver_awaiter_task,
        facilitator_client.heartbeat_task,
    ]
    if run_forever_task:
        tasks.append(run_forever_task)
    if facilitator_client.specs_task:
        tasks.append(facilitator_client.specs_task)

=======
async def reap_tasks(*tasks: asyncio.Task):
>>>>>>> 6fcb20a0
    for task in tasks:
        task.cancel()

    await asyncio.gather(
        *tasks,
        return_exceptions=True,
    )


class FacilitatorWs:
    def __init__(self):
        self.condition = asyncio.Condition()
        self.facilitator_error = None

    async def wait(self):
        async with self.condition:
            await self.condition.wait()

    def get_dummy_job(self, job_uuid) -> OrganicJobRequest:
        return get_dummy_job_request_v0(job_uuid)

    async def verify_auth(self, ws):
        response = await asyncio.wait_for(ws.recv(), timeout=5)
        V0AuthenticationRequest.model_validate_json(response)
        await asyncio.wait_for(ws.send(Response(status="success").model_dump_json()), timeout=5)

    async def verify_job_status_update(self, ws):
        # accept or decline
        response = await asyncio.wait_for(ws.recv(), timeout=5)
        JobStatusUpdate.model_validate_json(response)
        # finished or failed
        response = await asyncio.wait_for(ws.recv(), timeout=5)
        JobStatusUpdate.model_validate_json(response)

    async def serve(self, ws):
        try:
            await self.verify_auth(ws)

            # send job request
            job_uuid = str(uuid.uuid4())
            await asyncio.wait_for(
                ws.send(self.get_dummy_job(job_uuid).model_dump_json()), timeout=5
            )

            await self.verify_job_status_update(ws)

            organic_job = await asyncio.wait_for(
                OrganicJob.objects.aget(job_uuid=job_uuid), timeout=5
            )
            if organic_job.status != OrganicJob.Status.COMPLETED:
                self.facilitator_error = Exception(f"job not completed: {organic_job.status}")
        except TimeoutError:
            self.facilitator_error = Exception("timed out")
        except Exception as e:
            self.facilitator_error = e
        finally:
            async with self.condition:
                self.condition.notify()


class FacilitatorJobStatusUpdatesWsV0(FacilitatorWs):
    def get_dummy_job(self, job_uuid) -> OrganicJobRequest:
        return get_dummy_job_request_v0(job_uuid)


class FacilitatorJobStatusUpdatesWsV1(FacilitatorWs):
    def get_dummy_job(self, job_uuid):
        return get_dummy_job_request_v1(job_uuid)


class FacilitatorJobStatusUpdatesWsV2(FacilitatorWs):
    def get_dummy_job(self, job_uuid):
        return get_dummy_job_request_v2(job_uuid)


class FacilitatorJobOnTrustedMiner(FacilitatorWs):
    def get_dummy_job(self, job_uuid):
        return get_dummy_job_request_v2(job_uuid, on_trusted_miner=True)

    async def serve(self, ws):
        try:
            await self.verify_auth(ws)

            # send job request
            job_uuid = str(uuid.uuid4())
            await asyncio.wait_for(
                ws.send(self.get_dummy_job(job_uuid).model_dump_json()), timeout=5
            )

            await self.verify_job_status_update(ws)

            organic_job = await asyncio.wait_for(
                OrganicJob.objects.select_related("miner").aget(job_uuid=job_uuid),
                timeout=5,
            )
            if organic_job.status != OrganicJob.Status.COMPLETED:
                self.facilitator_error = Exception(f"job not completed: {organic_job.status}")
            elif organic_job.miner.hotkey != TRUSTED_MINER_FAKE_KEY:
                self.facilitator_error = Exception("Selected miner is not TRUSTED_MINER")
            elif organic_job.miner_address != "fakehost":
                self.facilitator_error = Exception(
                    "Selected miner address is not of the trusted miner"
                )
            elif organic_job.miner_port != 1234:
                self.facilitator_error = Exception(
                    "Selected miner port is not of the trusted miner"
                )
        except TimeoutError:
            self.facilitator_error = Exception("timed out")
        except Exception as e:
            self.facilitator_error = e
        finally:
            async with self.condition:
                self.condition.notify()


class FacilitatorBadMessageWs(FacilitatorWs):
    async def serve(self, ws):
        job_uuid = str(uuid.uuid4())

        # auth
        await ws.recv()
        await ws.send(Response(status="success").model_dump_json())

        # send bad job request
        await ws.send('{"job_request": "invalid"}')

        num_jobs = await OrganicJob.objects.filter(job_uuid=job_uuid).acount()
        if num_jobs != 0:
            self.facilitator_error = Exception("should not have created job")

        async with self.condition:
            self.condition.notify()


class FacilitatorJobStatusUpdatesWsV2Retries(FacilitatorJobStatusUpdatesWsV2):
    async def serve(self, ws):
        try:
            await self.verify_auth(ws)

            # send job request
            job_uuid = str(uuid.uuid4())
            await asyncio.wait_for(
                ws.send(self.get_dummy_job(job_uuid).model_dump_json()), timeout=5
            )

            for _ in range(DYNAMIC_ORGANIC_JOB_MAX_RETRIES_OVERRIDE):
                await self.verify_job_status_update(ws)

            organic_job = await asyncio.wait_for(
                OrganicJob.objects.aget(job_uuid=job_uuid), timeout=5
            )
            if organic_job.status != OrganicJob.Status.FAILED:
                self.facilitator_error = Exception("job should have failed after retries")
        except TimeoutError:
            self.facilitator_error = Exception("timed out")
        except Exception as e:
            self.facilitator_error = e
        finally:
            async with self.condition:
                self.condition.notify()


@pytest.mark.asyncio
@pytest.mark.django_db(databases=["default", "default_alias"], transaction=True)
@pytest.mark.parametrize(
    "ws_server_cls",
    [
        FacilitatorJobStatusUpdatesWsV0,
        FacilitatorJobStatusUpdatesWsV1,
        FacilitatorJobStatusUpdatesWsV2,
        FacilitatorBadMessageWs,
    ],
)
@patch(
    "compute_horde_validator.validator.organic_jobs.miner_driver.MINER_CLIENT_CLASS",
    MockSuccessfulMinerClient,
)
async def test_facilitator_client__job_completed(ws_server_cls):
    await setup_db()
    ws_server = ws_server_cls()
    async with async_patch_all():
        async with websockets.serve(ws_server.serve, "127.0.0.1", 0) as server:
            host, port = server.sockets[0].getsockname()
            facilitator_uri = f"ws://{host}:{port}/"
            facilitator_client = FacilitatorClient(get_keypair(), facilitator_uri)

            async with ws_server.condition:
                task = asyncio.create_task(facilitator_client.run_forever())
                await ws_server.condition.wait()

            await reap_tasks(task)

            if ws_server.facilitator_error:
                pytest.fail(f"Test failed due to: {ws_server.facilitator_error}")


@pytest.mark.override_config(
    DYNAMIC_ORGANIC_JOB_MAX_RETRIES=DYNAMIC_ORGANIC_JOB_MAX_RETRIES_OVERRIDE
)
@pytest.mark.asyncio
@pytest.mark.django_db(databases=["default", "default_alias"], transaction=True)
@pytest.mark.skip(reason="Validator-side job retry is disabled for now")
@patch(
    "compute_horde_validator.validator.organic_jobs.miner_driver.MINER_CLIENT_CLASS",
    MockFaillingMinerClient,
)
async def test_facilitator_client__failed_job_retries():
    await setup_db()
    ws_server = FacilitatorJobStatusUpdatesWsV2Retries()
    async with async_patch_all():
        async with websockets.serve(ws_server.serve, "127.0.0.1", 0) as server:
            host, port = server.sockets[0].getsockname()
            facilitator_uri = f"ws://{host}:{port}/"

            facilitator_client = FacilitatorClient(get_keypair(), facilitator_uri)

            async with ws_server.condition:
                task = asyncio.create_task(facilitator_client.run_forever())
                await ws_server.condition.wait()

            await reap_tasks(task)
            if ws_server.facilitator_error:
                pytest.fail(f"Test failed due to: {ws_server.facilitator_error}")


@pytest.fixture
def specs_msg():
    return {
        "type": "machine.specs",
        "batch_id": str(uuid.uuid4()),
        "miner_hotkey": "miner_hotkey",
        "specs": {
            "cpu": {"cores": 1, "threads": 2, "freq": 3},
            "gpu": {"name": "gpu_name", "memory": 4, "compute": 5},
        },
    }


class FacilitatorExpectMachineSpecsWs(FacilitatorWs):
    async def serve(self, ws):
        response = await asyncio.wait_for(ws.recv(), timeout=5)
        try:
            V0AuthenticationRequest.model_validate_json(response)
        except Exception as e:
            self.facilitator_error = e

        await asyncio.wait_for(ws.send(Response(status="success").model_dump_json()), timeout=5)

        async for message in ws:
            try:
                V0MachineSpecsUpdate.model_validate_json(message)
            except Exception:
                continue
            else:
                async with self.condition:
                    self.condition.notify()


# TODO: this test is flaky, needs proper investigation
@pytest.mark.skip
@pytest.mark.asyncio
@pytest.mark.django_db(databases=["default", "default_alias"], transaction=True)
@patch(
    "compute_horde_validator.validator.organic_jobs.miner_driver.MINER_CLIENT_CLASS",
    MockSuccessfulMinerClient,
)
async def test_wait_for_specs(specs_msg: dict):
    layer = get_channel_layer()
    await layer.send(MACHINE_SPEC_CHANNEL, specs_msg)
    ws_server = FacilitatorExpectMachineSpecsWs()

    async with async_patch_all():
        async with websockets.serve(ws_server.serve, "127.0.0.1", 0) as server:
            host, port = server.sockets[0].getsockname()
            facilitator_uri = f"ws://{host}:{port}/"
            facilitator_client = FacilitatorClient(get_keypair(), facilitator_uri)

            async with ws_server.condition:
                task = asyncio.create_task(facilitator_client.run_forever())
                await asyncio.wait_for(ws_server.condition.wait(), timeout=5)

            await reap_tasks(task)


@pytest.mark.asyncio
@pytest.mark.django_db(databases=["default", "default_alias"], transaction=True)
@patch(
    "compute_horde_validator.validator.organic_jobs.miner_driver.MINER_CLIENT_CLASS",
    MockSuccessfulMinerClient,
)
async def test_routing_to_trusted_miner():
    await setup_db()
    ws_server = FacilitatorJobOnTrustedMiner()
    async with async_patch_all():
        async with websockets.serve(ws_server.serve, "127.0.0.1", 0) as server:
            host, port = server.sockets[0].getsockname()
            facilitator_uri = f"ws://{host}:{port}/"
            facilitator_client = FacilitatorClient(get_keypair(), facilitator_uri)

            async with ws_server.condition:
                task = asyncio.create_task(facilitator_client.run_forever())
                await ws_server.condition.wait()

            await reap_tasks(task)

            if ws_server.facilitator_error:
                pytest.fail(f"Test failed due to: {ws_server.facilitator_error}")<|MERGE_RESOLUTION|>--- conflicted
+++ resolved
@@ -54,12 +54,6 @@
             "compute_horde_validator.validator.organic_jobs.facilitator_client.verify_job_request",
             return_value=True,
         ),
-<<<<<<< HEAD
-        patch.object(
-            FacilitatorClient, "get_miner_axon_info", AsyncMock(return_value=("0.0.0.0", 8000, 4))
-        ),
-=======
->>>>>>> 6fcb20a0
         patch("bittensor.subtensor", lambda *args, **kwargs: MockSubtensor()),
         patch("bittensor.metagraph", lambda *args, **kwargs: MockMetagraph()),
     ):
@@ -84,22 +78,7 @@
         )
 
 
-<<<<<<< HEAD
-async def cancel_facilitator_tasks(
-    facilitator_client, run_forever_task: asyncio.Task | None = None
-):
-    tasks = [
-        facilitator_client.miner_driver_awaiter_task,
-        facilitator_client.heartbeat_task,
-    ]
-    if run_forever_task:
-        tasks.append(run_forever_task)
-    if facilitator_client.specs_task:
-        tasks.append(facilitator_client.specs_task)
-
-=======
 async def reap_tasks(*tasks: asyncio.Task):
->>>>>>> 6fcb20a0
     for task in tasks:
         task.cancel()
 
