--- conflicted
+++ resolved
@@ -50,11 +50,8 @@
                     timestamp=datetime(2020, 1, 1, 0, 0, tzinfo=UTC),
                     executor_class=DEFAULT_EXECUTOR_CLASS,
                     max_timeout=30,
-<<<<<<< HEAD
+                    is_organic=False,
                     ttl=5,
-=======
-                    is_organic=False,
->>>>>>> e9547c3f
                 ),
                 validator_signature="0xv1",
                 miner_signature="0xm1",
