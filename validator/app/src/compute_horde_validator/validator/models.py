import logging
import shlex
import uuid
from datetime import timedelta
from os import urandom

from compute_horde.executor_class import DEFAULT_EXECUTOR_CLASS
from django.contrib.postgres.fields import ArrayField
from django.db import models
from django.db.models import UniqueConstraint
from django.utils.timezone import now

logger = logging.getLogger(__name__)


class SystemEvent(models.Model):
    """
    System Events that need to be reported to the stats collector
    """

    class EventType(models.TextChoices):
        WEIGHT_SETTING_SUCCESS = "WEIGHT_SETTING_SUCCESS"
        WEIGHT_SETTING_FAILURE = "WEIGHT_SETTING_FAILURE"
        MINER_ORGANIC_JOB_FAILURE = "MINER_ORGANIC_JOB_FAILURE"
        MINER_ORGANIC_JOB_SUCCESS = "MINER_ORGANIC_JOB_SUCCESS"
        MINER_SYNTHETIC_JOB_SUCCESS = "MINER_SYNTHETIC_JOB_SUCCESS"
        MINER_SYNTHETIC_JOB_FAILURE = "MINER_SYNTHETIC_JOB_FAILURE"
        RECEIPT_FAILURE = "RECEIPT_FAILURE"
        FACILITATOR_CLIENT_ERROR = "FACILITATOR_CLIENT_ERROR"
        VALIDATOR_MINERS_REFRESH = "VALIDATOR_MINERS_REFRESH"
<<<<<<< HEAD
        VALIDATOR_SYNTHETIC_JOBS_FAILURE = "VALIDATOR_SYNTHETIC_JOBS_FAILURE"
=======
        VALIDATOR_FAILURE = "VALIDATOR_FAILURE"
        VALIDATOR_TELEMETRY = "VALIDATOR_TELEMETRY"
        VALIDATOR_CHANNEL_LAYER_ERROR = "VALIDATOR_CHANNEL_LAYER_ERROR"
>>>>>>> 31621997

    class EventSubType(models.TextChoices):
        SUCCESS = "SUCCESS"
        FAILURE = "FAILURE"
        SUBTENSOR_CONNECTIVITY_ERROR = "SUBTENSOR_CONNECTIVITY_ERROR"
        SUBTENSOR_HYPERPARAMETERS_FETCH_ERROR = "SUBTENSOR_HYPERPARAMETERS_FETCH_ERROR"
        COMMIT_WEIGHTS_SUCCESS = "COMMIT_WEIGHTS_SUCCESS"
        COMMIT_WEIGHTS_ERROR = "COMMIT_WEIGHTS_ERROR"
        COMMIT_WEIGHTS_UNREVEALED_ERROR = "COMMIT_WEIGHTS_UNREVEALED_ERROR"
        REVEAL_WEIGHTS_ERROR = "REVEAL_WEIGHTS_ERROR"
        REVEAL_WEIGHTS_SUCCESS = "REVEAL_WEIGHTS_SUCCESS"
        SET_WEIGHTS_SUCCESS = "SET_WEIGHTS_SUCCESS"
        SET_WEIGHTS_ERROR = "SET_WEIGHTS_ERROR"
        GENERIC_ERROR = "GENERIC_ERROR"
        WRITING_TO_CHAIN_TIMEOUT = "WRITING_TO_CHAIN_TIMEOUT"
        WRITING_TO_CHAIN_FAILED = "WRITING_TO_CHAIN_FAILED"
        WRITING_TO_CHAIN_GENERIC_ERROR = "WRITING_TO_CHAIN_GENERIC_ERROR"
        GIVING_UP = "GIVING_UP"
        MANIFEST_ERROR = "MANIFEST_ERROR"
        MANIFEST_TIMEOUT = "MANIFEST_TIMEOUT"
        MINER_CONNECTION_ERROR = "MINER_CONNECTION_ERROR"
        MINER_SEND_ERROR = "MINER_SEND_ERROR"
        MINER_SCORING_ERROR = "MINER_SCORING_ERROR"
        JOB_NOT_STARTED = "JOB_NOT_STARTED"
        JOB_REJECTED = "JOB_REJECTED"
        JOB_EXECUTION_TIMEOUT = "JOB_EXECUTION_TIMEOUT"
        RECEIPT_FETCH_ERROR = "RECEIPT_FETCH_ERROR"
        RECEIPT_SEND_ERROR = "RECEIPT_SEND_ERROR"
        SPECS_SEND_ERROR = "SPECS_SENDING_ERROR"
        HEARTBEAT_ERROR = "HEARTBEAT_ERROR"
        UNEXPECTED_MESSAGE = "UNEXPECTED_MESSAGE"
        UNAUTHORIZED = "UNAUTHORIZED"
<<<<<<< HEAD
        OVERSLEPT = "OVERSLEPT"
=======
        SYNTHETIC_BATCH = "SYNTHETIC_BATCH"
        SYNTHETIC_JOB = "SYNTHETIC_JOB"
>>>>>>> 31621997

    type = models.CharField(max_length=255, choices=EventType.choices)
    subtype = models.CharField(max_length=255, choices=EventSubType.choices)
    timestamp = models.DateTimeField(auto_now_add=True)
    long_description = models.TextField(
        blank=True,
        help_text="Verbose description of the event, not sent to the stats collector",
    )
    data = models.JSONField(blank=True)
    sent = models.BooleanField(default=False)

    def to_dict(self):
        return {
            "type": self.type,
            "subtype": self.subtype,
            "timestamp": self.timestamp.isoformat(),
            "data": {
                "description": self.long_description,
                **self.data,
            },
        }

    def __str__(self):
        return f"SystemEvent({self.id}, {self.type}, {self.subtype})"


class Miner(models.Model):
    hotkey = models.CharField(max_length=255, unique=True)
    created_at = models.DateTimeField(auto_now_add=True)

    def __str__(self):
        return f"hotkey: {self.hotkey}"


class MinerBlacklist(models.Model):
    miner = models.OneToOneField(Miner, on_delete=models.CASCADE)

    class Meta:
        verbose_name = "Blacklisted Miner"
        verbose_name_plural = "Blacklisted Miners"

    def __str__(self):
        return f"hotkey: {self.miner.hotkey}"


class Epoch(models.Model):
    start = models.BigIntegerField()
    stop = models.BigIntegerField()

    class Meta:
        constraints = [
            UniqueConstraint(fields=["start", "stop"], name="unique_epoch"),
        ]

    def __str__(self):
        return f"Epoch [{self.start};{self.stop})"


class SyntheticJobBatch(models.Model):
    """
    Scheduled running of synthetic jobs for a specific block.
    """

    block = models.BigIntegerField(
        null=True, unique=True, help_text="Block number for which this batch is scheduled"
    )
    epoch = models.ForeignKey(
        Epoch, blank=True, null=True, related_name="batches", on_delete=models.CASCADE
    )
    created_at = models.DateTimeField(default=now)
    started_at = models.DateTimeField(null=True)
    accepting_results_until = models.DateTimeField(null=True)
    scored = models.BooleanField(default=False)
    is_missed = models.BooleanField(
        default=False, help_text="Whether the batch was missed (not run)"
    )

    def __str__(self) -> str:
        return f"Scheduled validation #{self.pk} at block #{self.block}"


class MinerManifest(models.Model):
    miner = models.ForeignKey(Miner, on_delete=models.CASCADE)
    batch = models.ForeignKey(SyntheticJobBatch, on_delete=models.CASCADE)
    created_at = models.DateTimeField(auto_now_add=True)
    executor_count = models.IntegerField(default=0)
    online_executor_count = models.IntegerField(default=0)

    class Meta:
        constraints = [
            UniqueConstraint(fields=["miner", "batch"], name="unique_miner_manifest"),
        ]


class JobBase(models.Model):
    class Meta:
        abstract = True

    class Status(models.TextChoices):
        PENDING = "PENDING"
        COMPLETED = "COMPLETED"
        FAILED = "FAILED"

    job_uuid = models.UUIDField(default=uuid.uuid4, unique=True)
    miner = models.ForeignKey(Miner, on_delete=models.CASCADE)
    miner_address = models.CharField(max_length=255)
    miner_address_ip_version = models.IntegerField()
    miner_port = models.IntegerField()
    executor_class = models.CharField(max_length=255, default=DEFAULT_EXECUTOR_CLASS)
    status = models.TextField(choices=Status.choices, default=Status.PENDING)
    updated_at = models.DateTimeField(auto_now=True)
    comment = models.TextField(blank=True, default="")
    job_description = models.TextField(blank=True)

    def __str__(self):
        return f"uuid: {self.job_uuid} - miner hotkey: {self.miner.hotkey} - {self.status}"


class SyntheticJob(JobBase):
    batch = models.ForeignKey(
        SyntheticJobBatch, on_delete=models.CASCADE, related_name="synthetic_jobs"
    )
    score = models.FloatField(default=0)


class OrganicJob(JobBase):
    stdout = models.TextField(blank=True, default="")
    stderr = models.TextField(blank=True, default="")

    def get_absolute_url(self):
        return f"/admin/validator/organicjob/{self.pk}/change/"


class AdminJobRequest(models.Model):
    uuid = models.UUIDField(default=uuid.uuid4, unique=True)
    miner = models.ForeignKey(Miner, on_delete=models.PROTECT)
    executor_class = models.CharField(
        max_length=255, default=DEFAULT_EXECUTOR_CLASS, help_text="executor hardware class"
    )
    timeout = models.PositiveIntegerField(default=300, help_text="timeout in seconds")

    docker_image = models.CharField(max_length=255, help_text="docker image for job execution")
    raw_script = models.TextField(blank=True, help_text="raw script to be executed")

    args = models.TextField(blank=True, help_text="arguments passed to the script or docker image")
    env = models.JSONField(blank=True, default=dict, help_text="environment variables for the job")

    use_gpu = models.BooleanField(default=False, help_text="Whether to use GPU for the job")
    input_url = models.URLField(
        blank=True, help_text="URL to the input data source", max_length=1000
    )
    output_url = models.TextField(blank=True, help_text="URL for uploading output")

    created_at = models.DateTimeField(auto_now_add=True)

    status_message = models.TextField(blank=True, default="")

    def get_args(self):
        return shlex.split(self.args)

    def __str__(self):
        return f"uuid: {self.uuid} - miner hotkey: {self.miner.hotkey}"


class AbstractReceipt(models.Model):
    job_uuid = models.UUIDField()
    miner_hotkey = models.CharField(max_length=256)
    validator_hotkey = models.CharField(max_length=256)

    class Meta:
        abstract = True
        constraints = [
            UniqueConstraint(fields=["job_uuid"], name="unique_%(class)s_job_uuid"),
        ]

    def __str__(self):
        return f"job_uuid: {self.job_uuid}"


class JobFinishedReceipt(AbstractReceipt):
    time_started = models.DateTimeField()
    time_took_us = models.BigIntegerField()
    score_str = models.CharField(max_length=256)

    def time_took(self):
        return timedelta(microseconds=self.time_took_us)

    def score(self):
        return float(self.score_str)


class JobStartedReceipt(AbstractReceipt):
    executor_class = models.CharField(max_length=255, default=DEFAULT_EXECUTOR_CLASS)
    time_accepted = models.DateTimeField()
    max_timeout = models.IntegerField()


def get_random_salt() -> list[int]:
    return list(urandom(8))


class Weights(models.Model):
    """
    Weights set by validator at specific block.
    This is used to verify the weights revealed by the validator later.
    """

    uids = ArrayField(models.IntegerField())
    weights = ArrayField(models.IntegerField())
    salt = ArrayField(models.IntegerField(), default=get_random_salt)
    version_key = models.IntegerField()
    block = models.BigIntegerField()
    created_at = models.DateTimeField(auto_now_add=True)
    revealed_at = models.DateTimeField(null=True, default=None)

    class Meta:
        constraints = [
            UniqueConstraint(fields=["block"], name="unique_block"),
        ]
        indexes = [
            models.Index(fields=["created_at", "revealed_at"]),
        ]

    def save(self, *args, **kwargs) -> None:
        assert len(self.uids) == len(self.weights), "Length of uids and weights should be the same"
        super().save(*args, **kwargs)

    def __str__(self) -> str:
        return str(self.weights)<|MERGE_RESOLUTION|>--- conflicted
+++ resolved
@@ -28,13 +28,10 @@
         RECEIPT_FAILURE = "RECEIPT_FAILURE"
         FACILITATOR_CLIENT_ERROR = "FACILITATOR_CLIENT_ERROR"
         VALIDATOR_MINERS_REFRESH = "VALIDATOR_MINERS_REFRESH"
-<<<<<<< HEAD
         VALIDATOR_SYNTHETIC_JOBS_FAILURE = "VALIDATOR_SYNTHETIC_JOBS_FAILURE"
-=======
         VALIDATOR_FAILURE = "VALIDATOR_FAILURE"
         VALIDATOR_TELEMETRY = "VALIDATOR_TELEMETRY"
         VALIDATOR_CHANNEL_LAYER_ERROR = "VALIDATOR_CHANNEL_LAYER_ERROR"
->>>>>>> 31621997
 
     class EventSubType(models.TextChoices):
         SUCCESS = "SUCCESS"
@@ -67,12 +64,9 @@
         HEARTBEAT_ERROR = "HEARTBEAT_ERROR"
         UNEXPECTED_MESSAGE = "UNEXPECTED_MESSAGE"
         UNAUTHORIZED = "UNAUTHORIZED"
-<<<<<<< HEAD
-        OVERSLEPT = "OVERSLEPT"
-=======
         SYNTHETIC_BATCH = "SYNTHETIC_BATCH"
         SYNTHETIC_JOB = "SYNTHETIC_JOB"
->>>>>>> 31621997
+        OVERSLEPT = "OVERSLEPT"
 
     type = models.CharField(max_length=255, choices=EventType.choices)
     subtype = models.CharField(max_length=255, choices=EventSubType.choices)
