--- conflicted
+++ resolved
@@ -33,15 +33,12 @@
     "httpx==0.26.0",
     "class-registry>=2.1.2",
     "kombu~=5.3",
-<<<<<<< HEAD
+    "bt-ddos-shield-client~=0.1.8",
     "eth-account>=0.13.7",
     "eth-keys>=0.7.0",
     "eth-utils>=5.3.0",
     "hexbytes>=1.3.0",
     "web3>=7.11.0",
-=======
-    "bt-ddos-shield-client~=0.1.8",
->>>>>>> 1021c0ac
 ]
 
 [tool.uv.sources]
