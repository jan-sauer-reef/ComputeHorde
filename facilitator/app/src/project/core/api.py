import json

import django_filters
from compute_horde_core.output_upload import SingleFileUpload
from django.core.exceptions import ObjectDoesNotExist
from django.db.models import QuerySet
from django_filters import fields
from django_filters.rest_framework import DjangoFilterBackend
from django_pydantic_field.rest_framework import SchemaField
from rest_framework import mixins, routers, serializers, status, viewsets
from rest_framework.authentication import BaseAuthentication
from rest_framework.exceptions import APIException, ValidationError
from rest_framework.generics import get_object_or_404
from rest_framework.pagination import PageNumberPagination
from rest_framework.permissions import BasePermission, IsAuthenticated
from rest_framework.response import Response
from structlog import get_logger

from .authentication import JWTAuthentication
from .middleware.signature_middleware import require_signature
from .models import Job, JobCreationDisabledError, JobFeedback
from .schemas import MuliVolumeAllowedVolume

logger = get_logger(__name__)


class SmartSchemaField(SchemaField):
    def get_initial(self, *args, **kwargs):
        value = super().get_initial(*args, **kwargs)
        if value is None and getattr(self.schema, "__origin__", None) is list:
            return []
        return value


class Conflict(APIException):
    status_code = status.HTTP_409_CONFLICT
    default_detail = "A conflict occurred."
    default_code = "conflict"


class DefaultModelPagination(PageNumberPagination):
    page_size = 10
    page_size_query_param = "page_size"
    max_page_size = 256


class JobSerializer(serializers.HyperlinkedModelSerializer):
    class Meta:
        model = Job
        fields = (
            "uuid",
            "executor_class",
            "created_at",
            "last_update",
            "status",
            "docker_image",
            "args",
            "env",
            "use_gpu",
            "tag",
            "stdout",
            "volumes",
            "uploads",
            "artifacts",
            "artifacts_dir",
            "target_validator_hotkey",
            "on_trusted_miner",
<<<<<<< HEAD
            "download_time_limit",
            "execution_time_limit",
            "upload_time_limit",
=======
            "upload_results",
>>>>>>> d88e0da3
        )
        read_only_fields = ("created_at",)

    uploads = SmartSchemaField(schema=list[SingleFileUpload], required=False)
    volumes = SmartSchemaField(schema=list[MuliVolumeAllowedVolume], required=False)

    status = serializers.SerializerMethodField()
    last_update = serializers.SerializerMethodField()
    stdout = serializers.SerializerMethodField()

    def get_status(self, obj):
        return obj.status.get_status_display()

    def get_stdout(self, obj):
        meta = obj.status.meta
        if meta and meta.miner_response:
            return meta.miner_response.docker_process_stdout
        return ""

    def get_last_update(self, obj):
        return obj.status.created_at


class DockerJobSerializer(JobSerializer):
    class Meta:
        model = Job
        fields = JobSerializer.Meta.fields
        read_only_fields = tuple(
            set(JobSerializer.Meta.fields)
            - {
                "docker_image",
                "executor_class",
                "args",
                "env",
                "use_gpu",
                "tag",
                "volumes",
                "uploads",
                "target_validator_hotkey",
                "artifacts_dir",
                "on_trusted_miner",
                "download_time_limit",
                "execution_time_limit",
                "upload_time_limit",
            }
        )


class JobFeedbackSerializer(serializers.ModelSerializer):
    result_correctness = serializers.FloatField(min_value=0, max_value=1)
    expected_duration = serializers.FloatField(min_value=0, required=False)

    class Meta:
        model = JobFeedback
        fields = ["result_correctness", "expected_duration"]


class RequestHasHotkey(BasePermission):
    def has_permission(self, request, view) -> bool:
        return hasattr(request, "hotkey")


class BaseCreateJobViewSet(mixins.CreateModelMixin, viewsets.GenericViewSet):
    queryset = Job.objects.with_statuses()
    permission_classes = (IsAuthenticated | RequestHasHotkey,)

    def get_authenticators(self) -> list[BaseAuthentication]:
        return super().get_authenticators() + [JWTAuthentication()]

    def perform_create(self, serializer):
        try:
            fields = {"hotkey": self.request.hotkey}
        except AttributeError:
            fields = {"user": self.request.user}
        try:
            serializer.save(**fields, signature=self.request.signature)
        except JobCreationDisabledError as exc:
            raise ValidationError("Job creation is disabled at this moment") from exc
        except ObjectDoesNotExist as exc:
            model_name = exc.__class__.__qualname__.partition(".")[0]
            raise ValidationError(f"Could not select {model_name}")


class NonValidatingMultipleChoiceField(fields.MultipleChoiceField):
    def validate(self, value):
        pass


class NonValidatingMultipleChoiceFilter(django_filters.MultipleChoiceFilter):
    field_class = NonValidatingMultipleChoiceField


class JobViewSetFilter(django_filters.FilterSet):
    uuid = NonValidatingMultipleChoiceFilter(field_name="uuid")

    class Meta:
        model = Job
        fields = ["tag", "uuid"]


class JobViewSet(mixins.RetrieveModelMixin, mixins.ListModelMixin, viewsets.GenericViewSet):
    queryset = Job.objects.with_statuses()
    serializer_class = JobSerializer
    permission_classes = (IsAuthenticated | RequestHasHotkey,)
    pagination_class = DefaultModelPagination
    filter_backends = (DjangoFilterBackend,)
    filterset_class = JobViewSetFilter

    def get_authenticators(self) -> list[BaseAuthentication]:
        authenticators = super().get_authenticators()
        if self.detail:
            authenticators.append(JWTAuthentication())
        return authenticators

    def get_queryset(self) -> QuerySet:
        if hasattr(self.request, "hotkey"):  # noqa: SIM108
            params = {"hotkey": self.request.hotkey}
        else:
            params = {"user": self.request.user}
        return self.queryset.filter(**params)


class DockerJobViewset(BaseCreateJobViewSet):
    serializer_class = DockerJobSerializer


# should fetch job and mark it as cheated
class CheatedJobViewSet(mixins.CreateModelMixin, viewsets.GenericViewSet):
    def create(self, request, *args, **kwargs):
        job_uuid = json.loads(request.body).get("job_uuid")
        try:
            job = Job.objects.get(uuid=job_uuid)
        except Job.DoesNotExist:
            return Response(status=status.HTTP_404_NOT_FOUND)
        job.report_cheated()
        return Response(status=status.HTTP_200_OK)


class JobFeedbackViewSet(mixins.CreateModelMixin, mixins.RetrieveModelMixin, viewsets.GenericViewSet):
    serializer_class = JobFeedbackSerializer
    permission_classes = (IsAuthenticated,)

    def get_queryset(self):
        job_uuid = self.kwargs["job_uuid"]
        return JobFeedback.objects.filter(
            job__uuid=job_uuid,
            job__user=self.request.user,
            user=self.request.user,
        )

    def get_object(self):
        return self.get_queryset().get()

    def get_parent_job(self):
        job_uuid = self.kwargs.get("job_uuid")
        return get_object_or_404(Job, uuid=job_uuid, user=self.request.user)

    def perform_create(self, serializer):
        require_signature(self.request)
        job = self.get_parent_job()
        if JobFeedback.objects.filter(job=job, user=self.request.user).exists():
            raise Conflict("Feedback already exists")

        serializer.save(
            job=job,
            user=self.request.user,
            signature=self.request.signature,
        )

    def get(self, request, *args, **kwargs):
        return self.retrieve(request, *args, **kwargs)

    def put(self, request, *args, **kwargs):
        return self.create(request, *args, **kwargs)


router = routers.SimpleRouter()
router.register(r"jobs", JobViewSet)
router.register(r"job-docker", DockerJobViewset, basename="job_docker")
router.register(r"jobs/(?P<job_uuid>[^/.]+)/feedback", JobFeedbackViewSet, basename="job_feedback")
router.register(r"cheated-job", CheatedJobViewSet, basename="cheated_job")<|MERGE_RESOLUTION|>--- conflicted
+++ resolved
@@ -65,13 +65,10 @@
             "artifacts_dir",
             "target_validator_hotkey",
             "on_trusted_miner",
-<<<<<<< HEAD
+            "upload_results",
             "download_time_limit",
             "execution_time_limit",
             "upload_time_limit",
-=======
-            "upload_results",
->>>>>>> d88e0da3
         )
         read_only_fields = ("created_at",)
 
