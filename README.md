# ComputeHorde (Subnet 12 of Bittensor)

![ComputeHorde.svg](ComputeHorde.svg)

ComputeHorde is a specialized subnet within the [Bittensor network](https://bittensor.com) that provides the computing power of GPU-equipped servers. 

The primary purpose of ComputeHorde is to **provide access to decentralized computing resources required by validators of other subnets**. 
By removing reliance on centralized cloud providers, ComputeHorde ensures the Bittensor network remains true to its goal of decentralized resilience.

## Key Features

- **Decentralized Compute for Bittensor Validators**  
  ComputeHorde aims to become the go-to decentralized source for hardware needed to validate other subnets.
  The mission is to decrease the Bittensor ecosystem's dependency on centralized services.
  The assurance of the miners' work quality is essential for the Bittensor's overall reliability.
  
- **Fair and Verified Work**  
  ComputeHorde employs mechanisms to ensure miners provide authentic compute work, fairly verified by the validators:
  - Execute tasks from all validators equally, regardless of their stake (above a rather low threshold).
  - Handle both **organic** (external, from other subnets) and **synthetic** (ComputeHorde miners validation) tasks.
  - Match jobs to the advertised hardware (e.g., ensuring A6000 GPUs are used for tasks requiring them).
  - Prevent malicious behaviors like "weight-copying" through innovative validation mechanisms.

- **Scalable Mining with Executors**  
  Each miner in ComputeHorde can spawn multiple **executors**, performing individual compute tasks. 
  This removes the 256 miner (UID) limit and significantly scales the potentially available computing power.

- **Hardware Classes**  
  ComputeHorde introduces hardware classes to create a free market for GPU resources, balancing cost-effectiveness with performance. 
  Currently, **A6000** is the supported class, with **A100** coming next.
  The end goal is to support all GPU types/configurations required by validators across Bittensor subnets.

## Bittensor context 

Bittensor is a decentralized network designed to ensure that AI, the most critical technology of our era, remains accessible to everyone and free from the control of centralized entities.
Each Bittensor subnet specializes in a _digital commodity_, ranging from storage and large language models to general computing. 

This is achieved by distributing $TAO tokens to incentivize:
- Subnet owners to define the most useful and reliable commodities (by designing the incentive mechanism),
- Miners to deliver high-quality and efficient services innovatively,
- Validators to reward miners based on their performance.

Bittensor's end goal is to create an unstoppable, self-sustaining ecosystem free from single-point control, enabling innovation and resilience for the entire network.
ComputeHorde adds GPU-powered validation to this ecosystem, helping other subnets operate effectively without relying on centralized cloud services.

## Components

### **Facilitator**
- Acts as a gateway for organic requests (from other subnets’ validators) to enter ComputeHorde.
- Sends tasks to chosen validators, who then distribute them to miners.

### **Validator**
- Receives organic requests via the Facilitator or generates synthetic tasks for validation.
- Distributes tasks to miners and evaluates the results:
  - Organic results are returned to external requesters.
  - Synthetic results adjust miners' scores.
- [See validator's README for more details](validator/README.md)

### **Miner**
- Accepts job requests from validators.
- Manages executors to perform tasks and sends results back to validators.
- [See miner's README for more details](miner/README.md)

### **Executor**
- An instance spawned by a miner to perform a single dockerized task.
- Operates in a restricted environment, with limited network access necessary for:
  - communicating with miners,
  - downloading docker images,
  - handling job data.
- Executors form a **horde** of a miner and are assigned hardware classes.
- [See executor's README for more details](executor/README.md)

## Innovations to Highlight

### Discouraging Weight-Copying
- Commit-Reveal: Validators post hidden weights and reveal them in the next epoch, making the copying of _current_ weights impossible.
- Executor Dancing: Miners randomly move GPUs across multiple UIDs, further reducing the effectiveness of copying old weights.

### Encouraging Actual Mining
- Synthetic tasks are designed to run only on specific hardware (e.g., A6000 GPUs), ensuring miners deliver the advertised compute power.
- Scoring system incentivizing for completing organic tasks.
- Mechanisms for penalizing miners serving only a subset of validators

## Development goals

1. **Bring organic jobs from other subnets' validators**  
   Allow the free market to regulate demand and prioritize cost-effective hardware, rather than solely focusing on the strongest hardware.

1. **Strengthen Security**  
   Introduce rules and safeguards to prevent malicious actors from exploiting the network, ensuring a fair and secure environment for all participants.

1. **Support Long-Running Jobs**  
   Implement accounting mechanisms for miners to be rewarded proportionally to the time spent, even for incomplete long-running tasks.

1. **Expand Hardware Support**  
   Add support for all GPU classes required by other Bittensor subnets.

1. **Fair Resource Sharing**  
   Allocate resources based on validators' stakes while allowing low-stake validators access when demand is low.

# Running ComputeHorde components

This repository contains the implementations of:

- **Validator**: Requres a Trusted Miner for cross-checking synthetic tasks.
- **Miner**: Default miner setup with a single executor.
- **Executor**: Base implementation for executing dockerized jobs. 
  Users can create [custom executor managers](miner#custom-executor-manager) to scale and optimize mining efficiency.

In the following sections, you can find instructions on running [Validator](#Validator) and [Miner](#Miner).
There are more details in each component's README and in the [Troubleshooting](#Troubleshooting) section below.

Modifications to ComputeHorde components are generally not recommended, with the exception of the [ExecutorManager class](miner#custom-executor-manager). 
Customizing this class allows you to implement dedicated logic for handling executors, such as running multiple executors per miner.

## Validator

ComputeHorde validator is built out of three components
1. trusted miner (requires A6000 - the only GPU supported now) for cross-validation
1. two S3 buckets for sharing LLM data (lots of small text files)
1. validator machine (standard, non-GPU) - for regular validating & weight-setting

The steps, performed by running installation scripts **on your local machine**, which has your wallet files. For clarity, **these installation scripts are not run on the machine that will become the trusted miner or the validator**, the scripts will connect through SSH to those machines from your local machine:
1. [setup trusted miner](/validator#setting-up-a-trusted-miner-for-cross-validation) 
1. [provision S3 buckets for prompts and answers](/validator#provision-s3-buckets-for-prompts-and-answers) 
1. [setup validator](#validator-setup)

### Validator setup

#### Upgrading already existing deployment

Prepare a trusted miner and S3 buckets (find out how using the links above). 
Then, set the [environment variables](#deploying-from-scratch) directly in the `.env` file of your **validator** instance and restart your validator:

```
$ docker compose down --remove-orphans && docker compose up -d
```

#### Deploying from scratch

Set the following environment variables in a terminal on your **local machine** (on the machine where you have your wallet files):

```sh
export TRUSTED_MINER_ADDRESS=...
export TRUSTED_MINER_PORT=...

export S3_BUCKET_NAME_PROMPTS=...
export S3_BUCKET_NAME_ANSWERS=...

export AWS_ACCESS_KEY_ID=...
export AWS_SECRET_ACCESS_KEY=...
export AWS_DEFAULT_REGION=...
```

Note: The `AWS_DEFAULT_REGION` property is optional. Use it when your buckets are not in your default AWS region.

Export `AWS_ENDPOINT_URL` to use another cloud object storage (s3-compatible) provider. If not given, AWS S3 will be used.

Then execute the following command from the same terminal session:

```shell
curl -sSfL https://github.com/backend-developers-ltd/ComputeHorde/raw/master/install_validator.sh | bash -s - SSH_DESTINATION HOTKEY_PATH
```

Replace:
- `SSH_DESTINATION` with your server's connection info (i.e. `username@1.2.3.4`)
- `HOTKEY_PATH` with the path of your hotkey (i.e. `~/.bittensor/wallets/my-wallet/hotkeys/my-hotkey`)

This script installs the necessary tools in the server, copies the public keys,  and starts the validator with the corresponding runner and the default config.

If you want to change the default config, see [Validator runner README](validator/envs/runner/README.md) for details.

If you want to trigger jobs from the validator see [Validator README](validator/docs/validator.md) for details.

If anything seems wrong, check the [troubleshooting](#troubleshooting) section.

## Miner

To quickly start a miner, create an Ubuntu Server and execute the following command from your local machine (where you have your wallet files).

```shell
curl -sSfL https://github.com/backend-developers-ltd/ComputeHorde/raw/master/install_miner.sh | bash -s - production SSH_DESTINATION HOTKEY_PATH
```

Replace `SSH_DESTINATION` with your server's connection info (i.e. `username@1.2.3.4`)
and `HOTKEY_PATH` with the path of your hotkey (i.e. `~/.bittensor/wallets/my-wallet/hotkeys/my-hotkey`).
This script installs necessary tools in the server, copies the keys, and starts the miner with the corresponding runner and default config.

If you want to change the default config, see [Miner runner README](miner/envs/runner/README.md) for details.


## Checking that your miner works properly

1. Check if your miner is reachable from a machine different from the miner: `curl {ADDRESS}:{PORT}/admin/login/ -i`.
   Both `PORT` and `ADDRESS` can be obtained from the metagraph. If everything is ok the first line should read
   `HTTP/1.1 200 OK`. By default, the address is automatically determined by bittensor lib, but you can input 
   your own in .env
2. Check if you're getting any jobs and what the outcomes are. An admin panel for that is coming but for now you
   achieve that with `docker-compose exec miner-runner docker-compose exec db psql postgres -U postgres -c 'select *
   from miner_acceptedjob order by id desc;`

# Migrating servers

If you need to move your miner or validator to a new server,
see the [migration guide](/docs/migration.md).

# Troubleshooting

## How to dump the logs

The ComputeHorde software starts several Docker containers. The most relevant logs are from containers with names ending in `app-1`.

To view these logs:
1. SSH into the machine (validator or miner).
1. Run `docker ps` to find the name of the appropriate container (e.g., `compute_horde_miner-app-1`).
1. Run `docker logs CONTAINER_NAME`.


## How to restart the services

To perform a hard restart of all ComputeHorde Docker containers, run the following commands:

```bash
docker compose down --remove-orphans
docker compose up
```

Afterwards, use `docker ps` to verify that the containers have started successfully.

## How to delete persistent volumes

To start fresh and remove all persistent data, follow these steps:

1. Stop the validator or miner (all running containers)
1. Run `docker volume ls` to list all existing volumes and identify the ones to delete.
   Key volumes to consider:
    - Miner: `miner_db_data`, `miner_redis_data`
    - Validator: `validator_db`, `validator_redis`, `validator_static`
1. Run the following command to remove all Docker volumes:
   ```bash
   docker volume rm $(docker volume ls -q)
   ```
1. Start the validator or miner again

## How to fix issues with installing `cuda-drivers`

Miner installation may occasionally fail with an error about the system being unable to install the `cuda-drivers` package. 
This issue is often caused by mismatched drivers already installed before running the installation script.

To resolve this:
1. Run the following command on the miner machine to purge any conflicting NVIDIA packages:
   ```bash
   sudo apt-get purge -y '^nvidia-.*'
   ```
1. Re-run the `install_miner.sh` script from your local machine.

## How to check if NVIDIA Drivers are working and the GPU is usable

To verify the health of the NVIDIA setup, run the following command on the miner machine:
```bash
docker run --rm --runtime=nvidia --gpus all ubuntu nvidia-smi
```

<<<<<<< HEAD
If the output indicates a problem (especially immediately after installation), a [restart of the services](#how-to-restart-the-services) may help.
=======
If the output indicates a problem (especially immediately after installation), a [restart of the services](#how-to-restart-the-services) may help.


## How to list the contents of S3 buckets

To verify that the S3 buckets are configured correctly, 
you can list their contents by running the following command on a machine with the AWS CLI installed (e.g., the validator or miner). 
Replace the placeholders with the appropriate values:

```
AWS_ACCESS_KEY_ID=... AWS_SECRET_ACCESS_KEY=... aws s3api list-objects --bucket BUCKET_NAME
```

The bucket names and required AWS credentials are stored in the validator’s `.env` file as:
- `S3_BUCKET_NAME_PROMPTS`
- `S3_BUCKET_NAME_ANSWERS`
- `AWS_ACCESS_KEY_ID`
- `AWS_SECRET_ACCESS_KEY`

If you encounter a permissions error, such as missing the `s3:ListBucket` permission, you may need to use the AWS root user credentials.
>>>>>>> 54c52bdb
<|MERGE_RESOLUTION|>--- conflicted
+++ resolved
@@ -261,11 +261,7 @@
 docker run --rm --runtime=nvidia --gpus all ubuntu nvidia-smi
 ```
 
-<<<<<<< HEAD
 If the output indicates a problem (especially immediately after installation), a [restart of the services](#how-to-restart-the-services) may help.
-=======
-If the output indicates a problem (especially immediately after installation), a [restart of the services](#how-to-restart-the-services) may help.
-
 
 ## How to list the contents of S3 buckets
 
@@ -283,5 +279,4 @@
 - `AWS_ACCESS_KEY_ID`
 - `AWS_SECRET_ACCESS_KEY`
 
-If you encounter a permissions error, such as missing the `s3:ListBucket` permission, you may need to use the AWS root user credentials.
->>>>>>> 54c52bdb
+If you encounter a permissions error, such as missing the `s3:ListBucket` permission, you may need to use the AWS root user credentials.