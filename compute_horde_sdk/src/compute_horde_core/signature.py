import abc
import base64
import datetime
import hashlib
import json
import re
import time
import typing
from enum import StrEnum
from typing import ClassVar, Protocol

import bittensor_wallet
from pydantic import BaseModel, JsonValue, field_serializer, field_validator

from compute_horde_core.streaming import StreamingDetails


class SignatureScope(StrEnum):
    SignedFields = "SignedFields"
    FullRequest = "FullRequest"


class Signature(BaseModel, extra="forbid"):
    # has defaults to allow easy instantiation
    signature_type: str = ""
    signatory: str = ""  # identity of the signer (e.g. sa58 address if signature_type == "bittensor")
    timestamp_ns: int = 0  # UNIX timestamp in nanoseconds
    signature: bytes
    signature_scope: SignatureScope = SignatureScope.SignedFields

    @field_validator("signature")
    @classmethod
    def validate_signature(cls, signature: str) -> bytes:
        return base64.b64decode(signature)

    @field_serializer("signature")
    def serialize_signature(self, signature: bytes) -> str:
        return base64.b64encode(signature).decode("utf-8")


class SignedRequest:
    signature: Signature | None = None

    @abc.abstractmethod
    def get_signed_payload(self) -> JsonValue:
        """Return payload to be signed"""
        pass


class SignedFields(BaseModel):
    executor_class: str
    docker_image: str
    args: list[str]
    env: dict[str, str]
    use_gpu: bool
    artifacts_dir: str
    on_trusted_miner: bool
<<<<<<< HEAD
    streaming_details: StreamingDetails | None = None
=======
    download_time_limit: int
    execution_time_limit: int
    upload_time_limit: int
>>>>>>> 2fbb246c

    volumes: list[JsonValue]
    uploads: list[JsonValue]

    @staticmethod
    def from_facilitator_sdk_json(data: JsonValue) -> "SignedFields":
        data = typing.cast(dict[str, JsonValue], data)

        signed_fields = SignedFields(
            executor_class=str(data.get("executor_class")),
            docker_image=str(data.get("docker_image", "")),
            args=typing.cast(list[str], data.get("args", [])),
            env=typing.cast(dict[str, str], data.get("env", {})),
            use_gpu=typing.cast(bool, data.get("use_gpu", False)),
            volumes=typing.cast(list[JsonValue], data.get("volumes", [])),
            uploads=typing.cast(list[JsonValue], data.get("uploads", [])),
            artifacts_dir=typing.cast(str, data.get("artifacts_dir") or ""),
            on_trusted_miner=typing.cast(bool, data.get("on_trusted_miner", False)),
<<<<<<< HEAD
            streaming_details=StreamingDetails.model_validate(data["streaming_details"])
            if "streaming_details" in data
            else None,
=======
            download_time_limit=typing.cast(int, data.get("download_time_limit", 0)),
            execution_time_limit=typing.cast(int, data.get("execution_time_limit", 0)),
            upload_time_limit=typing.cast(int, data.get("upload_time_limit", 0)),
>>>>>>> 2fbb246c
        )
        return signed_fields


def signature_from_headers(headers: dict[str, str], prefix: str = "X-CH-") -> Signature:
    """
    Extracts the signature from the headers

    :param headers: headers dict
    :return: Signature object
    """
    try:
        return Signature(
            signature_type=headers[f"{prefix}Signature-Type"],
            signatory=headers[f"{prefix}Signatory"],
            timestamp_ns=int(headers[f"{prefix}Timestamp-NS"]),
            signature=headers[f"{prefix}Signature"].encode("utf-8"),
            signature_scope=SignatureScope(headers.get(f"{prefix}Signature-Scope", SignatureScope.SignedFields.name)),
        )
    except (
        KeyError,
        ValueError,
        TypeError,
    ) as e:
        raise SignatureNotFound("Signature not found in headers") from e


def signature_to_headers(signature: Signature, scope: SignatureScope, prefix: str = "X-CH-") -> dict[str, str]:
    """
    Converts the signature to headers

    :param signature: Signature object
    :return: headers dict
    """
    return {
        f"{prefix}Signature-Type": signature.signature_type,
        f"{prefix}Signatory": signature.signatory,
        f"{prefix}Timestamp-NS": str(signature.timestamp_ns),
        f"{prefix}Signature": base64.b64encode(signature.signature).decode("utf-8"),
        f"{prefix}Signature-Scope": scope.name,
    }


class SignatureException(Exception):
    pass


class SignatureNotFound(SignatureException):
    pass


class SignatureInvalidException(SignatureException):
    pass


class SignatureTimeoutException(SignatureInvalidException):
    pass


def hash_message_signature(payload: bytes | JsonValue, signature: Signature) -> bytes:
    """
    Hashes the message to be signed with the signature parameters

    :param payload: payload to be signed
    :param signature: incomplete signature object with Signature parameters
    :return:
    """
    if not isinstance(payload, bytes):
        payload = json.dumps(payload, sort_keys=True).encode("utf-8")

    hasher = hashlib.blake2b()
    hasher.update(signature.timestamp_ns.to_bytes(8, "big"))
    hasher.update(payload)
    return hasher.digest()


_REMOVE_URL_SCHEME_N_HOST_RE = re.compile(r"^\w+://[^/]+")


def signature_payload(method: str, url: str, headers: dict[str, str], json: JsonValue | None = None) -> JsonValue:
    reduced_url = _REMOVE_URL_SCHEME_N_HOST_RE.sub("", url)
    return {
        "action": f"{method.upper()} {reduced_url}",
        "json": json,
    }


class SignatureScheme(abc.ABC):
    signature_type: ClassVar[str]

    def payload_from_request(
        self,
        method: str,
        url: str,
        headers: dict[str, str],
        json: JsonValue | None = None,
    ) -> JsonValue:
        return signature_payload(
            method=method,
            url=url,
            headers=headers,
            json=json,
        )


class Signer(SignatureScheme):
    def sign(self, payload: JsonValue | bytes) -> Signature:
        signature = Signature(
            signature_type=self.signature_type,
            signatory=self.get_signatory(),
            timestamp_ns=time.time_ns(),
            signature=b"",
        )
        payload_hash = hash_message_signature(payload, signature)
        signature.signature = self._sign(payload_hash)
        return signature

    def signature_for_request(
        self, method: str, url: str, headers: dict[str, str], json: JsonValue | None = None
    ) -> Signature:
        return self.sign(self.payload_from_request(method, url, headers=headers, json=json))

    @abc.abstractmethod
    def _sign(self, payload: bytes) -> bytes:
        raise NotImplementedError

    @abc.abstractmethod
    def get_signatory(self) -> str:
        raise NotImplementedError


class Verifier(SignatureScheme):
    def verify(
        self,
        payload: JsonValue | bytes,
        signature: Signature,
        newer_than: datetime.datetime | None = None,
    ) -> None:
        payload_hash = hash_message_signature(payload, signature)
        self._verify(payload_hash, signature)

        if newer_than is not None:
            if newer_than > datetime.datetime.fromtimestamp(signature.timestamp_ns / 1_000_000_000):
                raise SignatureTimeoutException("Signature is too old")

    @abc.abstractmethod
    def _verify(self, payload: bytes, signature: Signature) -> None:
        raise NotImplementedError


class BittensorSignatureScheme:
    signature_type = "bittensor"


class BittensorWalletSigner(BittensorSignatureScheme, Signer):
    def __init__(self, wallet: bittensor_wallet.Wallet | bittensor_wallet.Keypair | None = None):
        if isinstance(wallet, bittensor_wallet.Keypair):
            keypair = wallet
        else:
            keypair = (wallet or bittensor_wallet.Wallet()).hotkey
        self._keypair = keypair

    def _sign(self, payload: bytes) -> bytes:
        signature: bytes = self._keypair.sign(payload)
        return signature

    def get_signatory(self) -> str:
        signatory: str = self._keypair.ss58_address
        return signatory


class BittensorWalletVerifier(BittensorSignatureScheme, Verifier):
    def _verify(self, payload: bytes, signature: Signature) -> None:
        try:
            keypair = bittensor_wallet.Keypair(ss58_address=signature.signatory)
        except ValueError:
            raise SignatureInvalidException("Invalid signatory for BittensorWalletVerifier")
        try:
            if not keypair.verify(data=payload, signature=signature.signature):
                raise SignatureInvalidException("Signature is invalid")
        except (ValueError, TypeError) as e:
            raise SignatureInvalidException("Signature is malformed") from e


class SignatureExtractor(Protocol):
    def __call__(self, headers: dict[str, str], prefix: str = "") -> Signature: ...


def verify_signature(
    payload: JsonValue | bytes,
    signature: Signature,
    *,
    newer_than: datetime.datetime | None = None,
) -> None:
    """
    Verifies the signature of the payload

    :param payload: payload to be verified
    :param signature: signature object
    :param newer_than: if provided, checks if the signature is newer than the provided timestamp
    :return: None
    :raises SignatureInvalidException: if the signature is invalid
    """
    verifier = BittensorWalletVerifier()
    verifier.verify(payload, signature, newer_than)


def verify_request(
    method: str,
    url: str,
    headers: dict[str, str],
    json: JsonValue | None = None,
    *,
    newer_than: datetime.datetime | None = None,
    signature_extractor: SignatureExtractor = signature_from_headers,
) -> Signature | None:
    """
    Verifies the signature of the request

    :param method: HTTP method
    :param url: request URL
    :param headers: request headers
    :param json: request JSON payload
    :param newer_than: if provided, checks if the signature is newer than the provided timestamp
    :param signature_extractor: function to extract the signature from the headers
    :return: Signature object or None if no signature found
    :raises SignatureInvalidException: if the signature is invalid
    """
    try:
        signature = signature_extractor(headers)
    except SignatureNotFound:
        return None
    verifier = BittensorWalletVerifier()
    payload = verifier.payload_from_request(method, url, headers=headers, json=json)
    verifier.verify(payload, signature, newer_than)
    return signature<|MERGE_RESOLUTION|>--- conflicted
+++ resolved
@@ -55,13 +55,10 @@
     use_gpu: bool
     artifacts_dir: str
     on_trusted_miner: bool
-<<<<<<< HEAD
-    streaming_details: StreamingDetails | None = None
-=======
     download_time_limit: int
     execution_time_limit: int
     upload_time_limit: int
->>>>>>> 2fbb246c
+    streaming_details: StreamingDetails | None = None
 
     volumes: list[JsonValue]
     uploads: list[JsonValue]
@@ -80,15 +77,12 @@
             uploads=typing.cast(list[JsonValue], data.get("uploads", [])),
             artifacts_dir=typing.cast(str, data.get("artifacts_dir") or ""),
             on_trusted_miner=typing.cast(bool, data.get("on_trusted_miner", False)),
-<<<<<<< HEAD
+            download_time_limit=typing.cast(int, data.get("download_time_limit", 0)),
+            execution_time_limit=typing.cast(int, data.get("execution_time_limit", 0)),
+            upload_time_limit=typing.cast(int, data.get("upload_time_limit", 0)),
             streaming_details=StreamingDetails.model_validate(data["streaming_details"])
             if "streaming_details" in data
             else None,
-=======
-            download_time_limit=typing.cast(int, data.get("download_time_limit", 0)),
-            execution_time_limit=typing.cast(int, data.get("execution_time_limit", 0)),
-            upload_time_limit=typing.cast(int, data.get("upload_time_limit", 0)),
->>>>>>> 2fbb246c
         )
         return signed_fields
 
