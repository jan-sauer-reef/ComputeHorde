--- conflicted
+++ resolved
@@ -68,16 +68,11 @@
             del self._reservation_futures[token]
 
             if self.get_availability() == 0:
-<<<<<<< HEAD
-                logger.warning(f"No executor available ({token}")
-                future.set_exception(AllExecutorsBusy())
-=======
                 logger.debug(
                     "No executor available, current list is:\n %s",
                     "\n".join(str(r) for r in self._executors),
                 )
-
->>>>>>> 39fe2316
+                future.set_exception(AllExecutorsBusy())
                 raise AllExecutorsBusy()
 
             # Reservation succeeded - resolve the future to let the listeners know.
