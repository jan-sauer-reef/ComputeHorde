import json
from unittest.mock import AsyncMock, MagicMock, patch

import pytest
<<<<<<< HEAD
from django.test import AsyncClient

from compute_horde_miner.miner.views import get_main_hotkey
=======
from compute_horde.protocol_messages import (
    GenericError,
    V0MainHotkeyMessage,
)
from compute_horde.test_wallet import get_test_miner_wallet
from compute_horde_core.executor_class import ExecutorClass

from compute_horde_miner.miner.executor_manager.v1 import BaseExecutorManager
from compute_horde_miner.miner.miner_consumer.validator_interface import (
    MinerValidatorConsumer,
)
>>>>>>> df599806


@pytest.mark.django_db
@pytest.mark.asyncio
async def test_get_main_hotkey_success():
    """Test HTTP endpoint for getting main hotkey successfully."""
    expected_main_hotkey = "hotkey1"
    mock_executor_manager = AsyncMock()
    mock_executor_manager.get_main_hotkey = AsyncMock(return_value=expected_main_hotkey)

    with patch("compute_horde_miner.miner.views.current.executor_manager", mock_executor_manager):
        request = MagicMock()
        response = await get_main_hotkey(request)

        assert response.status_code == 200
        data = json.loads(response.content)
        assert data["main_hotkey"] == expected_main_hotkey


@pytest.mark.django_db
@pytest.mark.asyncio
async def test_get_main_hotkey_none_response():
    """Test HTTP endpoint for getting main hotkey when executor manager returns None."""
    mock_executor_manager = AsyncMock()
    mock_executor_manager.get_main_hotkey = AsyncMock(return_value=None)

    with patch("compute_horde_miner.miner.views.current.executor_manager", mock_executor_manager):
        request = MagicMock()
        response = await get_main_hotkey(request)

        assert response.status_code == 200
        data = json.loads(response.content)
        assert data["main_hotkey"] is None


@pytest.mark.django_db
@pytest.mark.asyncio
async def test_get_main_hotkey_empty_string_response():
    """Test HTTP endpoint for getting main hotkey when executor manager returns empty string."""
    mock_executor_manager = AsyncMock()
    mock_executor_manager.get_main_hotkey = AsyncMock(return_value="")

    with patch("compute_horde_miner.miner.views.current.executor_manager", mock_executor_manager):
        request = MagicMock()
        response = await get_main_hotkey(request)

        assert response.status_code == 200
        data = json.loads(response.content)
        assert data["main_hotkey"] == ""


@pytest.mark.django_db
@pytest.mark.asyncio
async def test_get_main_hotkey_exception():
    """Test HTTP endpoint for getting main hotkey when executor manager raises an exception."""
    mock_executor_manager = AsyncMock()
    mock_executor_manager.get_main_hotkey = AsyncMock(side_effect=Exception("Test error"))

    with patch("compute_horde_miner.miner.views.current.executor_manager", mock_executor_manager):
        request = MagicMock()
        response = await get_main_hotkey(request)

        assert response.status_code == 500
        data = json.loads(response.content)
        assert "error" in data
        assert "Test error" in data["error"]


@pytest.mark.django_db
@pytest.mark.asyncio
async def test_get_main_hotkey_url():
    """Test that the hotkey URL endpoint works correctly."""
    expected_main_hotkey = "hotkey1"
    mock_executor_manager = AsyncMock()
    mock_executor_manager.get_main_hotkey = AsyncMock(return_value=expected_main_hotkey)

    with patch("compute_horde_miner.miner.views.current.executor_manager", mock_executor_manager):
        client = AsyncClient()
        response = await client.get("/v0.1/hotkey")

<<<<<<< HEAD
        assert response.status_code == 200
        data = json.loads(response.content)
        assert data["main_hotkey"] == expected_main_hotkey
=======
    with patch(
        "compute_horde_miner.miner.executor_manager.current.executor_manager", mock_executor_manager
    ):
        real_consumer = MinerValidatorConsumer(MagicMock())
        real_consumer.validator_authenticated = True
        real_consumer.validator_key = "mock_validator"
        real_consumer.send = AsyncMock()

        request = V0MainHotkeyMessage()
        await real_consumer.handle_main_hotkey_request(request)

        real_consumer.send.assert_called_once()
        call_args = real_consumer.send.call_args[0][0]
        response = V0MainHotkeyMessage.model_validate_json(call_args)
        assert response.main_hotkey == ""


class DummyExecutorManager(BaseExecutorManager):
    def __init__(self, get_current_block_mock):
        subtensor_mock = MagicMock()
        subtensor_mock.get_current_block = get_current_block_mock
        super().__init__(subtensor=subtensor_mock)

    async def start_new_executor(self, token, executor_class, timeout): ...
    async def kill_executor(self, executor): ...
    async def wait_for_executor(self, executor, timeout): ...
    async def get_manifest(self) -> dict[ExecutorClass, int]: ...


@pytest.mark.asyncio
async def test_get_main_hotkey__hotkeys_not_configured(settings):
    settings.HOTKEYS_FOR_MAIN_HOTKEY_SELECTION = []
    miner_wallet = get_test_miner_wallet()
    executor_manager = DummyExecutorManager(AsyncMock(return_value=100))
    assert await executor_manager.get_main_hotkey() == miner_wallet.hotkey.ss58_address


@pytest.mark.asyncio
async def test_get_main_hotkey__hotkeys_configured__subtensor_error(settings):
    settings.HOTKEYS_FOR_MAIN_HOTKEY_SELECTION = ["a", "b", "c"]
    miner_wallet = get_test_miner_wallet()
    executor_manager = DummyExecutorManager(AsyncMock(side_effect=ConnectionError))
    assert await executor_manager.get_main_hotkey() == miner_wallet.hotkey.ss58_address


@pytest.mark.parametrize(
    ("current_block", "expected_hotkey"),
    [
        # cycle 0: [-3, 719)
        (0, "a"),
        (718, "a"),
        # cycle 1: [719, 1441)
        (719, "b"),
        # cycle 2: [1441, 2163)
        (2000, "c"),
        # cycle 3: [2163, 2885)
        (2200, "a"),
    ],
)
@pytest.mark.asyncio
async def test_get_main_hotkey__hotkeys_configured__success(
    settings, current_block, expected_hotkey
):
    settings.BITTENSOR_NETUID = 1
    settings.HOTKEYS_FOR_MAIN_HOTKEY_SELECTION = ["a", "b", "c"]
    executor_manager = DummyExecutorManager(AsyncMock(return_value=current_block))
    got_hotkey = await executor_manager.get_main_hotkey()
    assert got_hotkey == expected_hotkey
>>>>>>> df599806
<|MERGE_RESOLUTION|>--- conflicted
+++ resolved
@@ -2,23 +2,12 @@
 from unittest.mock import AsyncMock, MagicMock, patch
 
 import pytest
-<<<<<<< HEAD
+from compute_horde.test_wallet import get_test_miner_wallet
+from compute_horde_core.executor_class import ExecutorClass
 from django.test import AsyncClient
 
+from compute_horde_miner.miner.executor_manager.v1 import BaseExecutorManager
 from compute_horde_miner.miner.views import get_main_hotkey
-=======
-from compute_horde.protocol_messages import (
-    GenericError,
-    V0MainHotkeyMessage,
-)
-from compute_horde.test_wallet import get_test_miner_wallet
-from compute_horde_core.executor_class import ExecutorClass
-
-from compute_horde_miner.miner.executor_manager.v1 import BaseExecutorManager
-from compute_horde_miner.miner.miner_consumer.validator_interface import (
-    MinerValidatorConsumer,
-)
->>>>>>> df599806
 
 
 @pytest.mark.django_db
@@ -99,26 +88,9 @@
         client = AsyncClient()
         response = await client.get("/v0.1/hotkey")
 
-<<<<<<< HEAD
         assert response.status_code == 200
         data = json.loads(response.content)
         assert data["main_hotkey"] == expected_main_hotkey
-=======
-    with patch(
-        "compute_horde_miner.miner.executor_manager.current.executor_manager", mock_executor_manager
-    ):
-        real_consumer = MinerValidatorConsumer(MagicMock())
-        real_consumer.validator_authenticated = True
-        real_consumer.validator_key = "mock_validator"
-        real_consumer.send = AsyncMock()
-
-        request = V0MainHotkeyMessage()
-        await real_consumer.handle_main_hotkey_request(request)
-
-        real_consumer.send.assert_called_once()
-        call_args = real_consumer.send.call_args[0][0]
-        response = V0MainHotkeyMessage.model_validate_json(call_args)
-        assert response.main_hotkey == ""
 
 
 class DummyExecutorManager(BaseExecutorManager):
@@ -171,5 +143,4 @@
     settings.HOTKEYS_FOR_MAIN_HOTKEY_SELECTION = ["a", "b", "c"]
     executor_manager = DummyExecutorManager(AsyncMock(return_value=current_block))
     got_hotkey = await executor_manager.get_main_hotkey()
-    assert got_hotkey == expected_hotkey
->>>>>>> df599806
+    assert got_hotkey == expected_hotkey