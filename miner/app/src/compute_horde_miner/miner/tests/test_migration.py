--- conflicted
+++ resolved
@@ -51,7 +51,7 @@
                 timestamp=datetime(2020, 1, 1, tzinfo=UTC),
                 executor_class=DEFAULT_EXECUTOR_CLASS,
                 max_timeout=30,
-<<<<<<< HEAD
+                is_organic=False,
                 ttl=5,
             ),
             validator_signature="0xv1",
@@ -65,9 +65,6 @@
                 timestamp=datetime(2020, 1, 1, tzinfo=UTC),
                 time_accepted=datetime(2020, 1, 1, tzinfo=UTC),
                 ttl=5,
-=======
-                is_organic=False,
->>>>>>> e9547c3f
             ),
             validator_signature="0xv1",
             miner_signature="0xm1",
