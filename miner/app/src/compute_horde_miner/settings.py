--- conflicted
+++ resolved
@@ -296,19 +296,10 @@
             "expires": 60,
         },
     },
-<<<<<<< HEAD
     "archive_receipt_pages": {
         "task": "compute_horde_miner.miner.tasks.archive_receipt_pages",
         "schedule": timedelta(minutes=1),
         "options": {},
-=======
-    "get_receipts_from_old_miner": {
-        "task": "compute_horde_miner.miner.tasks.get_receipts_from_old_miner",
-        "schedule": timedelta(minutes=10),
-        "options": {
-            "expires": timedelta(minutes=10).total_seconds(),
-        },
->>>>>>> c8199ff5
     },
 }
 
